import os
import argparse
import numpy as np
import imageio
import matplotlib.pyplot as plt
import h5py as h5
from re import sub
from scipy.ndimage.morphology import binary_dilation, binary_erosion
import tensorflow as tf
from tensorflow.keras.layers import *
#from tensorflow.layers.merge_ops import merge
from tensorflow.keras.preprocessing.image import ImageDataGenerator
from tensorflow.keras.models import Model
#from tensorflow.keras.layers import BatchNormalization
#from tensorflow.keras.layers.core import Dropout
from tensorflow.keras.utils import to_categorical
#from tensorflow.keras.layers import LeakyReLU, MaxPooling2D, concatenate,Conv2DTranspose, merge, ZeroPadding2D
from tensorflow.keras.activations import relu
from tensorflow.keras.callbacks import History, ModelCheckpoint
from utils import *
from glob import glob
from utils.utils import downsample
from keras import backend as K
from skimage.transform import rotate, resize 
from tensorflow.keras.preprocessing.image import ImageDataGenerator
from glob import glob
from train_model import dice
from scipy.ndimage.filters import gaussian_filter



def gen(data,batch_size=1, idx_range=None):
    if idx_range==None : idx_range=(0,X.shape[0])
    i=idx_range[0]
    mod=idx_range[1]-idx_range[0]
  
    while True :
        x=data['x'][i:(i+batch_size)]
        y=data['y'][i:(i+batch_size)]
        dim = list(x.shape[0:3])+[1]
        x = x.reshape( dim )
        
        y[ y <= 90] = 0
        y[ (y > 90 ) & (y<200)] = 1
        y[ y>=200 ] = 2
        #plt.clf()
        #plt.imshow(y[0,:,:].astype(float))
        #plt.show()
        y = to_categorical(y.reshape( dim ).astype(np.uint16), 3)

        i = idx_range[0] + (i - idx_range[0] + batch_size) % data['x'].shape[0]
        yield x, y 

def dice(y_true, y_pred):
    ytf = K.flatten(y_true)
    ypf = K.flatten(y_pred)

    overlap = K.sum(ytf*ypf)
    total = K.sum(ytf*ytf) + K.sum(ypf * ypf)
    return (2*overlap +1e-10) / (total + 1e-10)


def load_image(fn,  step, clobber, interp=2) :
    
    img = imageio.imread(fn)
    if len(img.shape) == 3 : img = np.mean(img, axis=2)
    if not os.path.exists(fn2) or clobber :
        img = downsample(img, step=step, interp=2)
        if interp == 0 : 
            #plt.subplot(1,3,2)
            #plt.imshow(img)
            idx = img > np.max(img) * 0.05
            img[ idx ] = 1
            img[ ~idx ] = 0
            #print(np.sum(idx), np.sum(~idx))
            #if np.max(img) == 0 :
            #plt.subplot(1,3,3)
        imageio.imsave(fn2, img)
    else :
        img = imageio.imread(fn2)
        if len(img.shape) == 3 : img = np.mean(img, axis=2)
    img = img.reshape(img.shape[0], img.shape[1], 1)
    return(img)

def pair_train_and_labels(train_list, labels_list, step) :
    new_train_list=[]
    new_label_list=[]
    
    for i, f  in enumerate(train_list) :
        if i % 100 == 0 : print(1.*i/len(train_list))
        f2_root=os.path.splitext(os.path.basename(f))[0]
        f2 = [ f for f in glob('test/label/' + f2_root + "*") if not 'downsample' in f ]

        if f2 != [] : 
            f2=f2[0]
            f_rsl = sub('.tif','_downsample.png', f)
            f2_rsl= sub('.tif','_downsample.png', f2)
            if not os.path.exists(f_rsl) :
                downsample( imageio.imread(f), step=step,  interp=2, subject_fn=f_rsl)

            if not os.path.exists(f2_rsl) :
                downsample( imageio.imread(f2), step=step,  interp=0, subject_fn=f2_rsl)

            new_train_list.append( f_rsl )
            new_label_list.append( f2_rsl )
        else : 
            continue

    return new_train_list, new_label_list

def safe_imread(fn) :
    print(fn)
    img = imageio.imread(fn)
    if len(img.shape) > 2 :
        img = np.mean(img,axis=2)
    return img

def fn_to_array(h5_fn, step,clobber=False, train_str='test/train/*tif', label_str='test/label/*tif') :
    x_list  = [ f for f in glob(train_str) if not 'downsample' in f ]
    y_list = [ f for f in glob(label_str) if not 'downsample' in f ]
   
    if not os.path.exists(h5_fn) or clobber :
        x_list, y_list = pair_train_and_labels(x_list, y_list, step)
        n=len(x_list)
        image = imageio.imread(x_list[0])
        ysize=image.shape[0]
        xsize=image.shape[1]
        data = h5.File(h5_fn, 'w')
        data.create_dataset("x", (n, ysize, xsize), dtype='float16')
        data.create_dataset("y", (n, ysize, xsize), dtype='float16')
        
        for i, (x_fn, y_fn)  in enumerate(zip(x_list, y_list)) :
            data['x'][i,:,:]=safe_imread(x_fn) #load_image(x_fn, step, clobber=clobber, interp=3)
            data['y'][i,:,:]=safe_imread(y_fn) #load_image(y_fn, step, clobber=clobber, interp=0)
        


import cv2
from utils.utils import *
def augment(images, deg_list, stretch_list, h_list,  binary=False) :
    y0=ydim = images.shape[1]
    x0=xdim = images.shape[2]

    n = len(h_list) * len(deg_list) * len(stretch_list) * images.shape[0]
    out = np.zeros([n,ydim,xdim,1])
    print(out.shape)
    j=0
    for i in range(images.shape[0]) :
        img = images[i, :].reshape(ydim,xdim)
        #Flip
        for deg in deg_list :
            img1 = rotate(img, deg) 
            #Stretch
            for stretch in stretch_list  :
                y1=int(round(stretch*ydim))
                x1=int(round(stretch*xdim))
                t = resize(img1, (y1,x1)  )
                if stretch < 1 :
                    xr = int((x0-x1)/2)
                    yr = int((y0-y1)/2) 
                    img2 = np.zeros([ydim,xdim])
                    img2[yr:(yr+y1),xr:(xr+x1)] = t
                elif stretch > 1 :
                    xr = int((x1-x0)/2)
                    yr = int((y1-y0)/2)
                    img2 = t[yr:(y0+yr),xr:(x0+xr) ]
                else :
                    img2=t
                #Histogram modify
                for h_func in h_list :
                    img3 = h_func(img2)
                    out[j] = img3.reshape(ydim,xdim,1)                
                    j += 1
    return out

def make_compile_model(masks) :
    image = Input(shape=( masks.shape[1], masks.shape[2], 1))
    IN = BatchNormalization()(image)
    #n_dil=[1,1,1,1,1,1,1] #[1,2,4,8,16,1]
    #n_dil=[0,0,0,0,0] #[1,2,4,8,16,1]

    nK=[8,8,16,16,32,32,64,64] 
    n_layers=int(len(nK))
    kDim=[3] * n_layers
    #nK=[10] * n_layers
    #for i in range(n_layers):
    #    OUT = Conv2D( nK[i] , kernel_size=[kDim[i],kDim[i]],activation='relu',padding='same')(OUT)
        #OUT = Conv2D( nK[i] , kernel_size=[kDim[i],kDim[i]], dilation_rate=(n_dil[i],n_dil[i]),activation='relu',padding='same')(OUT)
    #    OUT = Dropout(DO)(OUT)
    #OUT = Conv2D(1, kernel_size=1,  padding='same', activation='sigmoid')(CONV8)
    DO=0.1
    N0=20
    N1=N0*2
    N2=N1*2
    N3=N2*2
    #LEVEL 1
    CONV1 = Conv2D( N0 , kernel_size=[3,3],activation='relu',padding='same')(IN)
    CONV1 = Dropout(DO)(CONV1)
    POOL1 = MaxPooling2D(pool_size=(2, 2))(CONV1)
    #LEVEL 2

    CONV2 = Conv2D( N1 , kernel_size=[3,3],activation='relu',padding='same')(POOL1)
    CONV2 = Dropout(DO)(CONV2)
    POOL2 = MaxPooling2D(pool_size=(2, 2))(CONV2)

    #LEVEL 3
    CONV3 = Conv2D( N2 , kernel_size=[3,3],activation='relu',padding='same')(POOL2)
    CONV3 = Dropout(DO)(CONV3)
    POOL3 = MaxPooling2D(pool_size=(2, 2))(CONV3)

    #LEVEL 4
    CONV4 = Conv2D( N3 , kernel_size=[3,3],activation='relu',padding='same')(POOL3)
    CONV4 = Dropout(DO)(CONV4)


    #LEVEL 3
    CONV4_UP = UpSampling2D(size=(2, 2))(CONV4)
    CONV4_PAD = ZeroPadding2D( ((0,0),(0,0)) )(CONV4_UP)
    UP1 = Concatenate()([CONV4_PAD, CONV3])#, mode='concat', concat_axis=3)

    CONV5 = Conv2D( N2, kernel_size=[3,3],activation='relu',padding='same')(UP1)
    CONV5 = Dropout(DO)(CONV5)

    #LEVEL 2
    CONV5_UP = UpSampling2D(size=(2, 2))(CONV5)
    CONV5_PAD = ZeroPadding2D( ((0,0),(0,0)) )(CONV5_UP)
    UP2 = Concatenate()([CONV5_PAD, CONV2])#, mode='concat', concat_axis=3)
    CONV6 = Conv2D( N1, kernel_size=[3,3],activation='relu',padding='same')(UP2)
    CONV6 = Dropout(DO)(CONV6)

    #Level 1
    CONV6_UP = UpSampling2D(size=(2, 2))(CONV6)
    CONV6_PAD = ZeroPadding2D( ((0,0),(1,0)) )(CONV6_UP)
    UP3 = Concatenate()([CONV6_PAD, CONV1])#, mode='concat', concat_axis=3)
    CONV7 = Conv2D( N0, kernel_size=[3,3],activation='relu',padding='same')(UP3) #MERGE1)
    CONV7 = Dropout(DO)(CONV7)
    OUT = Conv2D(3, kernel_size=1,  padding='same', activation='sigmoid')(CONV7)

    model = Model(inputs=[image], outputs=OUT)

    #ada = keras.optimizers.Adam(0.0001)
    ada = tf.keras.optimizers.Adam()
    model.compile(loss = 'categorical_crossentropy', optimizer=ada,metrics=[dice] )
    print(model.summary())
    return model


def predict_results(source_dir, output_dir, model, images_val, masks_val, _use_radon ):
    if not os.path.exists(source_dir+os.sep+'results') : os.makedirs(source_dir+os.sep+'results')
    ydim=images_val.shape[1]
    xdim=images_val.shape[2]
    for i in range(images_val.shape[0]) :
        img=images_val[i,:].reshape([1,ydim,xdim,1])
        X = model.predict(img, batch_size=1)
   

        plt.subplot(1,3,1)
        plt.imshow(images_val[i].reshape(ydim,xdim) )
        plt.subplot(1,3,2)
        plt.imshow(masks_val[i].reshape(ydim,xdim))
        plt.subplot(1,3,3)
        plt.imshow(X.reshape(ydim,xdim))
        plt.savefig(output_dir+os.sep+str(i)+'.tif')

def train_model(source_dir, output_dir, step, epochs, clobber) :
    train_dir=source_dir+os.sep+'train'
    label_dir=source_dir+os.sep+'labels'
    data_fn = output_dir +os.sep +'data.h5'
    
<<<<<<< HEAD

=======
    h_list_0 = [ identity, equalize]
    h_list_1 = [ identity] * len(h_list_0)
    n_aug= len(deg_list) * len(stretch_list) * len(h_list_0)
>>>>>>> 109a1643

    if not os.path.exists(output_dir) :
        os.makedirs(output_dir)

    if not os.path.exists(source_dir+os.sep+'train.h5') or not os.path.exists(source_dir+os.sep+'labels.h5') or clobber  :
        fn_to_array(data_fn, step, clobber=clobber)
   
    data = h5.File(data_fn,'r' )
    ratio=0.8
    n_images= data['x'].shape[0]
    n_train = int(round(ratio * n_images) )
    n_val = n_images - n_train
    batch_size=1
	
    model = make_compile_model(data['x']) 
    steps=int(np.floor(n_train/batch_size))
    val_steps=int(np.floor(n_val/batch_size))
    model_name=source_dir+os.sep+"model.hdf5"
    checkpoint_fn = os.path.splitext(model_name)[0]+"_checkpoint-{epoch:02d}-{dice:.2f}.hdf5"
    checkpoint = ModelCheckpoint(checkpoint_fn, monitor='val_dice', verbose=0, save_best_only=True, mode='max')

    steps=max(1, int(np.floor(n_train/batch_size)) )
    val_steps=max(1, int(np.floor( (n_images-n_train)/batch_size)) )

    history = model.fit_generator( gen(data, batch_size, idx_range=(0,n_train)), 
            steps_per_epoch=steps, 
            validation_data=gen(data, batch_size, idx_range=(n_train, n_images)), 
            validation_steps=val_steps, 
            epochs=epochs, 
            callbacks=[ checkpoint]
            )

    model.save(model_name)
    with open(source_dir+os.sep+'history.json', 'w+') as fp: json.dump(history.history, fp)

    
    predict_results(source_dir, output_dir, model, images_val, masks_val, False )

    return 0


if __name__ == "__main__":
    parser = argparse.ArgumentParser(description='Process some integers.')
    parser.add_argument('--train-source',dest='train_source_dir', default='', help='Directory with raw images')
    parser.add_argument('--train-output',dest='train_output_dir', default='',  help='Directory name for outputs')
    parser.add_argument('--ext',dest='ext', default='.TIF',  help='Directory name for outputs')
    parser.add_argument('--step',dest='step', default=0.1, type=float, help='File extension for input files (default=.tif)')
    parser.add_argument('--epochs',dest='epochs', default=1, type=int, help='Number of epochs')
    parser.add_argument('--clobber', dest='clobber', action='store_true', default=False, help='Clobber results')

    args = parser.parse_args()
    train_model(args.train_source_dir, args.train_output_dir, step=args.step, epochs=args.epochs, clobber=args.clobber)
    
<|MERGE_RESOLUTION|>--- conflicted
+++ resolved
@@ -267,13 +267,6 @@
     label_dir=source_dir+os.sep+'labels'
     data_fn = output_dir +os.sep +'data.h5'
     
-<<<<<<< HEAD
-
-=======
-    h_list_0 = [ identity, equalize]
-    h_list_1 = [ identity] * len(h_list_0)
-    n_aug= len(deg_list) * len(stretch_list) * len(h_list_0)
->>>>>>> 109a1643
 
     if not os.path.exists(output_dir) :
         os.makedirs(output_dir)
