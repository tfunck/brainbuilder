import os
import argparse
import numpy as np
import imageio
import matplotlib.pyplot as plt
import cv2
from scipy.ndimage.morphology import binary_dilation, binary_erosion
from tensorflow.keras.layers import *

from tensorflow.keras.preprocessing.image import ImageDataGenerator
from tensorflow.keras.models import Model
#from tensorflow.keras.layers import BatchNormalization
#from tensorflow.keras.layers.core import Dropout
from tensorflow.keras.utils import to_categorical
#from tensorflow.keras.layers import LeakyReLU, MaxPooling2D, concatenate,Conv2DTranspose, merge, ZeroPadding2D
from tensorflow.keras.activations import relu
from tensorflow.keras.callbacks import History, ModelCheckpoint
from utils import *
from glob import glob
from utils.utils import downsample
from keras import backend as K
from skimage.transform import rotate, resize 
from tensorflow.keras.preprocessing.image import ImageDataGenerator
from glob import glob
from train_model import dice
from scipy.ndimage.filters import gaussian_filter

<<<<<<< HEAD
=======
def get_max_model(train_output_dir):
    model_list_str = train_output_dir+os.sep+"model_checkpoint-*hdf5"
    model_list = glob(model_list_str)
    if model_list == [] :
        model_list = glob( train_output_dir+os.sep+"model.hdf5" )

    if model_list == []:    
        print("Could not find any saved models in:", model_list_str )
        exit(1)
    models = [ os.path.basename(f).split('.')[-2] for f in model_list]
    max_model_idx = models.index(max(models))
    max_model = model_list[max_model_idx]
    return max_model

def get_raw_files(raw_source_dir, ext):
    raw_files_str = raw_source_dir +  os.sep + "*"+ext
    raw_files = glob(raw_files_str)
    if raw_files == [] :
        print("Could not find any files in: ", raw_files_str)
        exit(1)
    return(raw_files)

def downsample_raw(raw_files, output_dir, step, clobber) :
    downsample_files=[]

    dwn_dir=output_dir + os.sep + 'downsampled'
    if not os.path.exists(dwn_dir) : os.makedirs(dwn_dir)

    for f in raw_files :
        f2_split = os.path.splitext(os.path.basename(f))
        f2=dwn_dir +os.sep+f2_split[0]+'.png'
        if not os.path.exists(f2) or clobber :
            img = imageio.imread(f)
            if len(img.shape) == 3 : img = np.mean(img, axis=2)
            img = downsample(img, step=0.2, interp=2)
            print(f2)
            imageio.imsave(f2,img)
        downsample_files += [f2]

    return downsample_files

def get_lines(raw_source_dir, downsample_files,raw_files, max_model,output_dir, clobber) :

    print("Using model located in:", max_model) 
    line_dir=output_dir + os.sep + 'lines'
    if not os.path.exists(line_dir) : os.makedirs(line_dir)
    line_files=[]
    img0 = imageio.imread(raw_files[0])
    if len(img0.shape) == 3 : img0 = np.mean(img0, axis=2)
    y0=img0.shape[0]
    x0=img0.shape[1]

    for f in downsample_files :
        line_fn_split = os.path.splitext(os.path.basename(f))
        line_fn=line_dir +os.sep+line_fn_split[0]+'.png'
        raw_fn =glob(raw_source_dir+os.sep+"*"+line_fn_split[0]+"*")[0]
        raw_img = imageio.imread(raw_fn)

        if not os.path.exists(line_fn) or clobber:
            img=imageio.imread(f)
            img0=img
            ydim=img.shape[0]
            xdim=img.shape[1]
            if ydim > xdim : 
                img = img.T
            try : #Load keras if has not been loaded yet 
                keras
            except NameError :
                from keras.models import load_model
                import keras.metrics
                keras.metrics.dice = dice
                model = load_model(max_model )

            # Apply neural network model to downsampled image
            #plt.subplot(2,1,1); plt.imshow(img); 
            img=img.reshape([1,img.shape[0],img.shape[1],1])
            #X = np.zeros(img.shape)
            #x = img[ :, 0:312 , 0:417 , :]
            X = model.predict(img, batch_size=1)
            idx = X > np.max(X) * 0.5
            X[ idx ]  = 1
            X[ ~idx ] = 0
            
            # Resample to full resolution
            X=X.reshape(X.shape[1],X.shape[2])
            print('Upsample', raw_img.shape)
            X2 = resize(X,raw_img.shape , order=0); #downsample(X )
            #X2=X2.reshape(y0,x0)
            
            if ydim > xdim : 
                X2 = X2.T
                print("Transposed to dim ", X2.shape, line_fn)
            # Save output image
            imageio.imsave(line_fn, X2)
        line_files += [line_fn]
    print("# of line files :", len(line_files))
    return line_files


def fill(iraw, iline, it=10):
    transpose=False
    if iraw.T.shape == iline.shape : 
        transpose=True
        iraw = iraw.T
    
    iraw_temp = np.copy(iraw)
    iline_dil = binary_dilation(iline, iterations=it).astype(int)
    
    iline_dil = iline_dil - iline

    border = iraw[iline_dil == 1]
    border = border.flatten()

    replacement_values = border[np.random.randint(0, len(border) , np.prod(iraw.shape))].reshape(iraw.shape)
    iraw_temp[ iline == 1 ] = replacement_values[ iline == 1 ] 
    iraw_temp = gaussian_filter(iraw_temp, 5)
    iraw[ iline==1 ] = iraw_temp[iline == 1]

    if transpose :
        iraw = iraw.T
    return iraw 

def remove_lines(line_files, raw_files, raw_output_dir, clobber) :
    final_dir=raw_output_dir + os.sep + 'final'
    if not os.path.exists(final_dir) : os.makedirs(final_dir)

    for raw in raw_files :
        base =re.sub('#L', '', os.path.splitext(os.path.basename(raw))[0])
        fout = final_dir + os.sep + base + '.png'
        if not os.path.exists(fout) or clobber : 
            print(raw)
            iraw = imageio.imread(raw)
            print(iraw.shape)
            if len(iraw.shape) == 3 : iraw = np.mean(iraw, axis=2)
            lines= [ f for f in line_files if base in f ]
            if lines != [] : lines=lines[0]
            else : 
                print("Failed at remove_lines for :", raw); 
                continue
            iline = imageio.imread(lines)
            iline=binary_dilation(iline,iterations=3).astype(int)
            ifill=fill(iraw, iline)
            imageio.imsave(fout, ifill)

    return 0

def apply_model(train_output_dir, raw_source_dir, lin_source_dir, raw_output_dir, step, ext='.TIF', clobber=False):
    max_model=get_max_model(train_output_dir)
    raw_files=get_raw_files(raw_source_dir, '.tif')  
    lin_files=get_raw_files(lin_source_dir, ext) 

    #raw_files = [ f for f in raw_files  if 'pire' in f ]
    #lin_files = [ f for f in lin_files if 'pire' in f  ]

    print("Got raw file names.")
    downsample_files = downsample_raw(raw_files, raw_output_dir, step, clobber)
    print("Got downsampled files.")
    line_files = get_lines(raw_source_dir , downsample_files, raw_files,max_model, raw_output_dir,  clobber)
    print("Loaded line files.")
    remove_lines(line_files, lin_files, raw_output_dir, clobber)
    print("Removed lines from raw files.")
    return 0
>>>>>>> b00bff95

def gen(X,Y,batch_size=1):
    i=0
    while True :
        for i in range(0,X.shape[0],batch_size) :
            x=X[i:(i+batch_size)]
            y=Y[i:(i+batch_size)]
            i+= batch_size
            yield x, y 

def dice(y_true, y_pred):
    ytf = K.flatten(y_true)
    ypf = K.flatten(y_pred)

    overlap = K.sum(ytf*ypf)
    total = K.sum(ytf*ytf) + K.sum(ypf * ypf)
    return (2*overlap +1e-10) / (total + 1e-10)


def load_image(fn, step, clobber, interp='cubic') :
    
    fn_split = os.path.splitext(fn)
    fn2 = fn_split[0] + "_downsample" + fn_split[1]

    img = imageio.imread(fn)
    if len(img.shape) == 3 : img = np.mean(img, axis=2)
    if not os.path.exists(fn2) or clobber :
        #if interp == 'nearest' : 
        #    print(fn2)
        #    plt.subplot(1,3,1)
        #    plt.imshow(img)
        img = downsample(img, step=step, interp='cubic')
        if interp == 'nearest' : 
            #plt.subplot(1,3,2)
            #plt.imshow(img)
            idx = img > np.max(img) * 0.05
            img[ idx ] = 1
            img[ ~idx ] = 0
            #print(np.sum(idx), np.sum(~idx))
            #if np.max(img) == 0 :
            #plt.subplot(1,3,3)
        imageio.imsave(fn2, img)
    else :
        img = imageio.imread(fn2)
        if len(img.shape) == 3 : img = np.mean(img, axis=2)
    img = img.reshape(img.shape[0], img.shape[1], 1)
    return(img)


def fn_to_array(step,clobber=False, train_str='test/train/*tif', label_str='test/label/*tif') :
    train_list  = [ f for f in glob(train_str) if not 'downsample' in f ]
    labels_list = [ f for f in glob(label_str) if not 'downsample' in f ]

    n=len(train_list)
    images = np.array([])
    masks  = np.array([])
    for f, i  in zip(train_list, range(n)) :
        f2_root=os.path.splitext(os.path.basename(f))[0]
        f2 = [ f for f in glob('test/label/' + f2_root + "*") if not 'downsample' in f ]
        if f2 != [] : f2=f2[0]
        image=load_image(f, step, clobber)
        mask=load_image(f2, step, clobber, interp='nearest')
        if i == 0 :
            ysize=image.shape[0]
            xsize=image.shape[1]
            images = np.zeros((n,ysize,xsize,1))     
            masks  = np.zeros((n,ysize,xsize,1))     
        
        images[i] = image
        masks[i] = mask
    return images, masks

import cv2
from utils.utils import *
def augment(images, deg_list, stretch_list, h_list,  binary=False) :
    y0=ydim = images.shape[1]
    x0=xdim = images.shape[2]

    n = len(h_list) * len(deg_list) * len(stretch_list) * images.shape[0]
    out = np.zeros([n,ydim,xdim,1])
    print(out.shape)
    j=0
    for i in range(images.shape[0]) :
        img = images[i, :].reshape(ydim,xdim)
        #Flip
        for deg in deg_list :
            img1 = rotate(img, deg) 
            #Stretch
            for stretch in stretch_list  :
                y1=int(round(stretch*ydim))
                x1=int(round(stretch*xdim))
                t = resize(img1, (y1,x1)  )
                if stretch < 1 :
                    xr = int((x0-x1)/2)
                    yr = int((y0-y1)/2) 
                    img2 = np.zeros([ydim,xdim])
                    img2[yr:(yr+y1),xr:(xr+x1)] = t
                elif stretch > 1 :
                    xr = int((x1-x0)/2)
                    yr = int((y1-y0)/2)
                    img2 = t[yr:(y0+yr),xr:(x0+xr) ]
                else :
                    img2=t
                #Histogram modify
                for h_func in h_list :
                    img3 = h_func(img2)
                    out[j] = img3.reshape(ydim,xdim,1)                
                    j += 1
    return out

def make_compile_model(masks) :
    image = Input(shape=( masks.shape[1], masks.shape[2], 1))
    IN = BatchNormalization()(image)
    #n_dil=[1,1,1,1,1,1,1] #[1,2,4,8,16,1]
    #n_dil=[0,0,0,0,0] #[1,2,4,8,16,1]

    nK=[8,8,16,16,32,32,64,64] 
    n_layers=int(len(nK))
    kDim=[3] * n_layers
    #nK=[10] * n_layers
    #for i in range(n_layers):
    #    OUT = Conv2D( nK[i] , kernel_size=[kDim[i],kDim[i]],activation='relu',padding='same')(OUT)
        #OUT = Conv2D( nK[i] , kernel_size=[kDim[i],kDim[i]], dilation_rate=(n_dil[i],n_dil[i]),activation='relu',padding='same')(OUT)
    #    OUT = Dropout(DO)(OUT)
    #OUT = Conv2D(1, kernel_size=1,  padding='same', activation='sigmoid')(CONV8)
    DO=0.1
    N0=20
    N1=N0*2
    N2=N1*2
    N3=N2*2
    #LEVEL 1
    CONV1 = Conv2D( N0 , kernel_size=[3,3],activation='relu',padding='same')(IN)
    CONV1 = Dropout(DO)(CONV1)
    POOL1 = MaxPooling2D(pool_size=(2, 2))(CONV1)
    #LEVEL 2

    CONV2 = Conv2D( N1 , kernel_size=[3,3],activation='relu',padding='same')(POOL1)
    CONV2 = Dropout(DO)(CONV2)
    POOL2 = MaxPooling2D(pool_size=(2, 2))(CONV2)

    #LEVEL 3
    CONV3 = Conv2D( N2 , kernel_size=[3,3],activation='relu',padding='same')(POOL2)
    CONV3 = Dropout(DO)(CONV3)
    POOL3 = MaxPooling2D(pool_size=(2, 2))(CONV3)

    #LEVEL 4
    CONV4 = Conv2D( N3 , kernel_size=[3,3],activation='relu',padding='same')(POOL3)
    CONV4 = Dropout(DO)(CONV4)


    #LEVEL 3
    CONV4_UP = UpSampling2D(size=(2, 2))(CONV4)
    CONV4_PAD = ZeroPadding2D( ((1,0),(1,0)) )(CONV4_UP)
    UP1 = merge([CONV4_PAD, CONV3], mode='concat', concat_axis=3)

    CONV5 = Conv2D( N2, kernel_size=[3,3],activation='relu',padding='same')(UP1)
    CONV5 = Dropout(DO)(CONV5)

    #LEVEL 2
    CONV5_UP = UpSampling2D(size=(2, 2))(CONV5)
    CONV5_PAD = ZeroPadding2D( ((0,0),(1,0)) )(CONV5_UP)
    UP2 = merge([CONV5_PAD, CONV2], mode='concat', concat_axis=3)
    CONV6 = Conv2D( N1, kernel_size=[3,3],activation='relu',padding='same')(UP2)
    CONV6 = Dropout(DO)(CONV6)

    #Level 1
    CONV6_UP = UpSampling2D(size=(2, 2))(CONV6)
    CONV6_PAD = ZeroPadding2D( ((1,0),(1,0)) )(CONV6_UP)
    UP3 = merge([CONV6_PAD, CONV1], mode='concat', concat_axis=3)
    CONV7 = Conv2D( N0, kernel_size=[3,3],activation='relu',padding='same')(UP3) #MERGE1)
    CONV7 = Dropout(DO)(CONV7)
    OUT = Conv2D(1, kernel_size=1,  padding='same', activation='sigmoid')(CONV7)

    model = Model(inputs=[image], outputs=OUT)

    ada = keras.optimizers.Adam(0.0001)
    model.compile(loss = 'categorical_crossentropy', optimizer=ada,metrics=[dice] )
    print(model.summary())
    return model


def predict_results(source_dir, output_dir, model, images_val, masks_val, _use_radon ):
    if not os.path.exists(source_dir+os.sep+'results') : os.makedirs(source_dir+os.sep+'results')
    ydim=images_val.shape[1]
    xdim=images_val.shape[2]
    for i in range(images_val.shape[0]) :
        img=images_val[i,:].reshape([1,ydim,xdim,1])
        X = model.predict(img, batch_size=1)
   

        plt.subplot(1,3,1)
        plt.imshow(images_val[i].reshape(ydim,xdim) )
        plt.subplot(1,3,2)
        plt.imshow(masks_val[i].reshape(ydim,xdim))
        plt.subplot(1,3,3)
        plt.imshow(X.reshape(ydim,xdim))
        plt.savefig(output_dir+os.sep+str(i)+'.tif')

def train_model(source_dir, output_dir, step, epochs, clobber) :
    train_dir=source_dir+os.sep+'train'
    label_dir=source_dir+os.sep+'labels'
    #generate_models(source_dir, output_dir, step, epochs, clobber)
    
    deg_list = [0]
    stretch_list = [1]
    identity = lambda x : x
    equalize = lambda x : cv2.equalizeHist( x.astype(np.uint8) )
    h_list_0 = [ identity, equalize]
    h_list_1 = [ identity] * len(h_list_0)
    n_aug= len(deg_list) * len(stretch_list) * len(h_list_0)

    if not os.path.exists(source_dir+os.sep+'train.npy') or not os.path.exists(source_dir+os.sep+'labels.npy') or clobber  :
        images, masks = fn_to_array(step, clobber=clobber)
        print(images.shape)
        print(masks.shape)
        np.save(train_dir, images)
        np.save(label_dir, masks)
    else : 
        images = np.load(source_dir+os.sep+'train.npy')
        masks = np.load(source_dir+os.sep+'labels.npy')
    
    ratio=0.8
    n_images= images.shape[0] / n_aug
    n_train = int(round(ratio * n_images)*n_aug )
    
    images_train= images[:n_train,]
    images_val  = images[n_train:]

    masks_train = masks[:n_train,]
    masks_val   = masks[n_train:]

    n=images_val.shape[0]
    m=images_train.shape[0]
    batch_size_list = [  i for i in range(1,min(n,m)+1) if n % i == 0 and m % i == 0 ]
	
    model = make_compile_model(masks) 
    steps=int(np.floor(m/batch_size))
    val_steps=int(np.floor(n/batch_size))
    model_name=source_dir+os.sep+"model.hdf5"
    checkpoint_fn = os.path.splitext(model_name)[0]+"_checkpoint-{epoch:02d}-{dice:.2f}.hdf5"
    checkpoint = ModelCheckpoint(checkpoint_fn, monitor='val_dice', verbose=0, save_best_only=True, mode='max')

    batch_size = 16

    # this is the augmentation configuration we will use for training
    train_datagen = ImageDataGenerator(
                    rescale=1./255,
                    shear_range=0.2,
                    zoom_range=0.2,
                    horizontal_flip=True)

    # this is the augmentation configuration we will use for testing:
    # only rescaling
    test_datagen = ImageDataGenerator(rescale=1./255)

    # this is a generator that will read pictures found in
    # subfolers of 'data/train', and indefinitely generate
    # batches of augmented image data
    train_generator = train_datagen.flow_from_directory(
                    'data/train',  # this is the target directory
                    target_size=(150, 150),  # all images will be resized to 150x150
                    batch_size=batch_size,
                    class_mode='binary')  # since we use binary_crossentropy loss, we need binary labels

    # this is a similar generator, for validation data
    validation_generator = test_datagen.flow_from_directory(
                    'data/validation',
                    target_size=(150, 150),
                    batch_size=batch_size,
                    class_mode='binary')


    history = model.fit_generator( gen(images_train, masks_train, batch_size), 
            steps_per_epoch=steps, 
            validation_data=gen(images_val, masks_val, batch_size ), 
            validation_steps=val_steps, 
            epochs=epochs, 
            callbacks=[ checkpoint]
            )

    model.save(model_name)
    with open(source_dir+os.sep+'history.json', 'w+') as fp: json.dump(history.history, fp)

    
    predict_results(source_dir, output_dir, model, images_val, masks_val, False )

    return 0


if __name__ == "__main__":
    parser = argparse.ArgumentParser(description='Process some integers.')
    parser.add_argument('--train-source',dest='train_source_dir', default='', help='Directory with raw images')
    parser.add_argument('--train-output',dest='train_output_dir', default='',  help='Directory name for outputs')
    parser.add_argument('--ext',dest='ext', default='.TIF',  help='Directory name for outputs')
    parser.add_argument('--step',dest='step', default=0.1, type=float, help='File extension for input files (default=.tif)')
    parser.add_argument('--epochs',dest='epochs', default=1, type=int, help='Number of epochs')
    parser.add_argument('--clobber', dest='clobber', action='store_true', default=False, help='Clobber results')

    args = parser.parse_args()
    train_model(args.train_source_dir, args.train_output_dir, step=args.step, epochs=args.epochs, clobber=args.clobber)
    
<|MERGE_RESOLUTION|>--- conflicted
+++ resolved
@@ -4,9 +4,12 @@
 import imageio
 import matplotlib.pyplot as plt
 import cv2
+import h5py as h5
+from re import sub
 from scipy.ndimage.morphology import binary_dilation, binary_erosion
+import tensorflow as tf
 from tensorflow.keras.layers import *
-
+#from tensorflow.layers.merge_ops import merge
 from tensorflow.keras.preprocessing.image import ImageDataGenerator
 from tensorflow.keras.models import Model
 #from tensorflow.keras.layers import BatchNormalization
@@ -25,180 +28,29 @@
 from train_model import dice
 from scipy.ndimage.filters import gaussian_filter
 
-<<<<<<< HEAD
-=======
-def get_max_model(train_output_dir):
-    model_list_str = train_output_dir+os.sep+"model_checkpoint-*hdf5"
-    model_list = glob(model_list_str)
-    if model_list == [] :
-        model_list = glob( train_output_dir+os.sep+"model.hdf5" )
-
-    if model_list == []:    
-        print("Could not find any saved models in:", model_list_str )
-        exit(1)
-    models = [ os.path.basename(f).split('.')[-2] for f in model_list]
-    max_model_idx = models.index(max(models))
-    max_model = model_list[max_model_idx]
-    return max_model
-
-def get_raw_files(raw_source_dir, ext):
-    raw_files_str = raw_source_dir +  os.sep + "*"+ext
-    raw_files = glob(raw_files_str)
-    if raw_files == [] :
-        print("Could not find any files in: ", raw_files_str)
-        exit(1)
-    return(raw_files)
-
-def downsample_raw(raw_files, output_dir, step, clobber) :
-    downsample_files=[]
-
-    dwn_dir=output_dir + os.sep + 'downsampled'
-    if not os.path.exists(dwn_dir) : os.makedirs(dwn_dir)
-
-    for f in raw_files :
-        f2_split = os.path.splitext(os.path.basename(f))
-        f2=dwn_dir +os.sep+f2_split[0]+'.png'
-        if not os.path.exists(f2) or clobber :
-            img = imageio.imread(f)
-            if len(img.shape) == 3 : img = np.mean(img, axis=2)
-            img = downsample(img, step=0.2, interp=2)
-            print(f2)
-            imageio.imsave(f2,img)
-        downsample_files += [f2]
-
-    return downsample_files
-
-def get_lines(raw_source_dir, downsample_files,raw_files, max_model,output_dir, clobber) :
-
-    print("Using model located in:", max_model) 
-    line_dir=output_dir + os.sep + 'lines'
-    if not os.path.exists(line_dir) : os.makedirs(line_dir)
-    line_files=[]
-    img0 = imageio.imread(raw_files[0])
-    if len(img0.shape) == 3 : img0 = np.mean(img0, axis=2)
-    y0=img0.shape[0]
-    x0=img0.shape[1]
-
-    for f in downsample_files :
-        line_fn_split = os.path.splitext(os.path.basename(f))
-        line_fn=line_dir +os.sep+line_fn_split[0]+'.png'
-        raw_fn =glob(raw_source_dir+os.sep+"*"+line_fn_split[0]+"*")[0]
-        raw_img = imageio.imread(raw_fn)
-
-        if not os.path.exists(line_fn) or clobber:
-            img=imageio.imread(f)
-            img0=img
-            ydim=img.shape[0]
-            xdim=img.shape[1]
-            if ydim > xdim : 
-                img = img.T
-            try : #Load keras if has not been loaded yet 
-                keras
-            except NameError :
-                from keras.models import load_model
-                import keras.metrics
-                keras.metrics.dice = dice
-                model = load_model(max_model )
-
-            # Apply neural network model to downsampled image
-            #plt.subplot(2,1,1); plt.imshow(img); 
-            img=img.reshape([1,img.shape[0],img.shape[1],1])
-            #X = np.zeros(img.shape)
-            #x = img[ :, 0:312 , 0:417 , :]
-            X = model.predict(img, batch_size=1)
-            idx = X > np.max(X) * 0.5
-            X[ idx ]  = 1
-            X[ ~idx ] = 0
-            
-            # Resample to full resolution
-            X=X.reshape(X.shape[1],X.shape[2])
-            print('Upsample', raw_img.shape)
-            X2 = resize(X,raw_img.shape , order=0); #downsample(X )
-            #X2=X2.reshape(y0,x0)
-            
-            if ydim > xdim : 
-                X2 = X2.T
-                print("Transposed to dim ", X2.shape, line_fn)
-            # Save output image
-            imageio.imsave(line_fn, X2)
-        line_files += [line_fn]
-    print("# of line files :", len(line_files))
-    return line_files
-
-
-def fill(iraw, iline, it=10):
-    transpose=False
-    if iraw.T.shape == iline.shape : 
-        transpose=True
-        iraw = iraw.T
-    
-    iraw_temp = np.copy(iraw)
-    iline_dil = binary_dilation(iline, iterations=it).astype(int)
-    
-    iline_dil = iline_dil - iline
-
-    border = iraw[iline_dil == 1]
-    border = border.flatten()
-
-    replacement_values = border[np.random.randint(0, len(border) , np.prod(iraw.shape))].reshape(iraw.shape)
-    iraw_temp[ iline == 1 ] = replacement_values[ iline == 1 ] 
-    iraw_temp = gaussian_filter(iraw_temp, 5)
-    iraw[ iline==1 ] = iraw_temp[iline == 1]
-
-    if transpose :
-        iraw = iraw.T
-    return iraw 
-
-def remove_lines(line_files, raw_files, raw_output_dir, clobber) :
-    final_dir=raw_output_dir + os.sep + 'final'
-    if not os.path.exists(final_dir) : os.makedirs(final_dir)
-
-    for raw in raw_files :
-        base =re.sub('#L', '', os.path.splitext(os.path.basename(raw))[0])
-        fout = final_dir + os.sep + base + '.png'
-        if not os.path.exists(fout) or clobber : 
-            print(raw)
-            iraw = imageio.imread(raw)
-            print(iraw.shape)
-            if len(iraw.shape) == 3 : iraw = np.mean(iraw, axis=2)
-            lines= [ f for f in line_files if base in f ]
-            if lines != [] : lines=lines[0]
-            else : 
-                print("Failed at remove_lines for :", raw); 
-                continue
-            iline = imageio.imread(lines)
-            iline=binary_dilation(iline,iterations=3).astype(int)
-            ifill=fill(iraw, iline)
-            imageio.imsave(fout, ifill)
-
-    return 0
-
-def apply_model(train_output_dir, raw_source_dir, lin_source_dir, raw_output_dir, step, ext='.TIF', clobber=False):
-    max_model=get_max_model(train_output_dir)
-    raw_files=get_raw_files(raw_source_dir, '.tif')  
-    lin_files=get_raw_files(lin_source_dir, ext) 
-
-    #raw_files = [ f for f in raw_files  if 'pire' in f ]
-    #lin_files = [ f for f in lin_files if 'pire' in f  ]
-
-    print("Got raw file names.")
-    downsample_files = downsample_raw(raw_files, raw_output_dir, step, clobber)
-    print("Got downsampled files.")
-    line_files = get_lines(raw_source_dir , downsample_files, raw_files,max_model, raw_output_dir,  clobber)
-    print("Loaded line files.")
-    remove_lines(line_files, lin_files, raw_output_dir, clobber)
-    print("Removed lines from raw files.")
-    return 0
->>>>>>> b00bff95
-
-def gen(X,Y,batch_size=1):
-    i=0
+
+
+def gen(data,batch_size=1, idx_range=None):
+    if idx_range==None : idx_range=(0,X.shape[0])
+    i=idx_range[0]
+    mod=idx_range[1]-idx_range[0]
+  
     while True :
-        for i in range(0,X.shape[0],batch_size) :
-            x=X[i:(i+batch_size)]
-            y=Y[i:(i+batch_size)]
-            i+= batch_size
-            yield x, y 
+        x=data['x'][i:(i+batch_size)]
+        y=data['y'][i:(i+batch_size)]
+        dim = list(x.shape[0:3])+[1]
+        x = x.reshape( dim )
+        
+        y[ y <= 90] = 0
+        y[ (y > 90 ) & (y<200)] = 1
+        y[ y>=200 ] = 2
+        #plt.clf()
+        #plt.imshow(y[0,:,:].astype(float))
+        #plt.show()
+        y = to_categorical(y.reshape( dim ).astype(np.uint16), 3)
+
+        i = idx_range[0] + (i - idx_range[0] + batch_size) % data['x'].shape[0]
+        yield x, y 
 
 def dice(y_true, y_pred):
     ytf = K.flatten(y_true)
@@ -209,20 +61,13 @@
     return (2*overlap +1e-10) / (total + 1e-10)
 
 
-def load_image(fn, step, clobber, interp='cubic') :
-    
-    fn_split = os.path.splitext(fn)
-    fn2 = fn_split[0] + "_downsample" + fn_split[1]
-
+def load_image(fn,  step, clobber, interp=2) :
+    
     img = imageio.imread(fn)
     if len(img.shape) == 3 : img = np.mean(img, axis=2)
     if not os.path.exists(fn2) or clobber :
-        #if interp == 'nearest' : 
-        #    print(fn2)
-        #    plt.subplot(1,3,1)
-        #    plt.imshow(img)
-        img = downsample(img, step=step, interp='cubic')
-        if interp == 'nearest' : 
+        img = downsample(img, step=step, interp=2)
+        if interp == 0 : 
             #plt.subplot(1,3,2)
             #plt.imshow(img)
             idx = img > np.max(img) * 0.05
@@ -238,29 +83,58 @@
     img = img.reshape(img.shape[0], img.shape[1], 1)
     return(img)
 
-
-def fn_to_array(step,clobber=False, train_str='test/train/*tif', label_str='test/label/*tif') :
-    train_list  = [ f for f in glob(train_str) if not 'downsample' in f ]
-    labels_list = [ f for f in glob(label_str) if not 'downsample' in f ]
-
-    n=len(train_list)
-    images = np.array([])
-    masks  = np.array([])
-    for f, i  in zip(train_list, range(n)) :
+def pair_train_and_labels(train_list, labels_list, step) :
+    new_train_list=[]
+    new_label_list=[]
+    
+    for i, f  in enumerate(train_list) :
+        if i % 100 == 0 : print(1.*i/len(train_list))
         f2_root=os.path.splitext(os.path.basename(f))[0]
         f2 = [ f for f in glob('test/label/' + f2_root + "*") if not 'downsample' in f ]
-        if f2 != [] : f2=f2[0]
-        image=load_image(f, step, clobber)
-        mask=load_image(f2, step, clobber, interp='nearest')
-        if i == 0 :
-            ysize=image.shape[0]
-            xsize=image.shape[1]
-            images = np.zeros((n,ysize,xsize,1))     
-            masks  = np.zeros((n,ysize,xsize,1))     
+
+        if f2 != [] : 
+            f2=f2[0]
+            f_rsl = sub('.tif','_downsample.png', f)
+            f2_rsl= sub('.tif','_downsample.png', f2)
+            if not os.path.exists(f_rsl) :
+                downsample( imageio.imread(f), step=step,  interp=2, subject_fn=f_rsl)
+
+            if not os.path.exists(f2_rsl) :
+                downsample( imageio.imread(f2), step=step,  interp=0, subject_fn=f2_rsl)
+
+            new_train_list.append( f_rsl )
+            new_label_list.append( f2_rsl )
+        else : 
+            continue
+
+    return new_train_list, new_label_list
+
+def safe_imread(fn) :
+    print(fn)
+    img = imageio.imread(fn)
+    if len(img.shape) > 2 :
+        img = np.mean(img,axis=2)
+    return img
+
+def fn_to_array(h5_fn, step,clobber=False, train_str='test/train/*tif', label_str='test/label/*tif') :
+    x_list  = [ f for f in glob(train_str) if not 'downsample' in f ]
+    y_list = [ f for f in glob(label_str) if not 'downsample' in f ]
+   
+    if not os.path.exists(h5_fn) or clobber :
+        x_list, y_list = pair_train_and_labels(x_list, y_list, step)
+        n=len(x_list)
+        image = imageio.imread(x_list[0])
+        ysize=image.shape[0]
+        xsize=image.shape[1]
+        data = h5.File(h5_fn, 'w')
+        data.create_dataset("x", (n, ysize, xsize), dtype='float16')
+        data.create_dataset("y", (n, ysize, xsize), dtype='float16')
         
-        images[i] = image
-        masks[i] = mask
-    return images, masks
+        for i, (x_fn, y_fn)  in enumerate(zip(x_list, y_list)) :
+            data['x'][i,:,:]=safe_imread(x_fn) #load_image(x_fn, step, clobber=clobber, interp=3)
+            data['y'][i,:,:]=safe_imread(y_fn) #load_image(y_fn, step, clobber=clobber, interp=0)
+        
+
 
 import cv2
 from utils.utils import *
@@ -342,30 +216,31 @@
 
     #LEVEL 3
     CONV4_UP = UpSampling2D(size=(2, 2))(CONV4)
-    CONV4_PAD = ZeroPadding2D( ((1,0),(1,0)) )(CONV4_UP)
-    UP1 = merge([CONV4_PAD, CONV3], mode='concat', concat_axis=3)
+    CONV4_PAD = ZeroPadding2D( ((0,0),(0,0)) )(CONV4_UP)
+    UP1 = Concatenate()([CONV4_PAD, CONV3])#, mode='concat', concat_axis=3)
 
     CONV5 = Conv2D( N2, kernel_size=[3,3],activation='relu',padding='same')(UP1)
     CONV5 = Dropout(DO)(CONV5)
 
     #LEVEL 2
     CONV5_UP = UpSampling2D(size=(2, 2))(CONV5)
-    CONV5_PAD = ZeroPadding2D( ((0,0),(1,0)) )(CONV5_UP)
-    UP2 = merge([CONV5_PAD, CONV2], mode='concat', concat_axis=3)
+    CONV5_PAD = ZeroPadding2D( ((0,0),(0,0)) )(CONV5_UP)
+    UP2 = Concatenate()([CONV5_PAD, CONV2])#, mode='concat', concat_axis=3)
     CONV6 = Conv2D( N1, kernel_size=[3,3],activation='relu',padding='same')(UP2)
     CONV6 = Dropout(DO)(CONV6)
 
     #Level 1
     CONV6_UP = UpSampling2D(size=(2, 2))(CONV6)
-    CONV6_PAD = ZeroPadding2D( ((1,0),(1,0)) )(CONV6_UP)
-    UP3 = merge([CONV6_PAD, CONV1], mode='concat', concat_axis=3)
+    CONV6_PAD = ZeroPadding2D( ((0,0),(1,0)) )(CONV6_UP)
+    UP3 = Concatenate()([CONV6_PAD, CONV1])#, mode='concat', concat_axis=3)
     CONV7 = Conv2D( N0, kernel_size=[3,3],activation='relu',padding='same')(UP3) #MERGE1)
     CONV7 = Dropout(DO)(CONV7)
-    OUT = Conv2D(1, kernel_size=1,  padding='same', activation='sigmoid')(CONV7)
+    OUT = Conv2D(3, kernel_size=1,  padding='same', activation='sigmoid')(CONV7)
 
     model = Model(inputs=[image], outputs=OUT)
 
-    ada = keras.optimizers.Adam(0.0001)
+    #ada = keras.optimizers.Adam(0.0001)
+    ada = tf.keras.optimizers.Adam()
     model.compile(loss = 'categorical_crossentropy', optimizer=ada,metrics=[dice] )
     print(model.summary())
     return model
@@ -391,6 +266,7 @@
 def train_model(source_dir, output_dir, step, epochs, clobber) :
     train_dir=source_dir+os.sep+'train'
     label_dir=source_dir+os.sep+'labels'
+    data_fn = output_dir +os.sep +'data.h5'
     #generate_models(source_dir, output_dir, step, epochs, clobber)
     
     deg_list = [0]
@@ -401,70 +277,32 @@
     h_list_1 = [ identity] * len(h_list_0)
     n_aug= len(deg_list) * len(stretch_list) * len(h_list_0)
 
-    if not os.path.exists(source_dir+os.sep+'train.npy') or not os.path.exists(source_dir+os.sep+'labels.npy') or clobber  :
-        images, masks = fn_to_array(step, clobber=clobber)
-        print(images.shape)
-        print(masks.shape)
-        np.save(train_dir, images)
-        np.save(label_dir, masks)
-    else : 
-        images = np.load(source_dir+os.sep+'train.npy')
-        masks = np.load(source_dir+os.sep+'labels.npy')
-    
+    if not os.path.exists(output_dir) :
+        os.makedirs(output_dir)
+
+    if not os.path.exists(source_dir+os.sep+'train.h5') or not os.path.exists(source_dir+os.sep+'labels.h5') or clobber  :
+        fn_to_array(data_fn, step, clobber=clobber)
+   
+    data = h5.File(data_fn,'r' )
     ratio=0.8
-    n_images= images.shape[0] / n_aug
-    n_train = int(round(ratio * n_images)*n_aug )
-    
-    images_train= images[:n_train,]
-    images_val  = images[n_train:]
-
-    masks_train = masks[:n_train,]
-    masks_val   = masks[n_train:]
-
-    n=images_val.shape[0]
-    m=images_train.shape[0]
-    batch_size_list = [  i for i in range(1,min(n,m)+1) if n % i == 0 and m % i == 0 ]
+    n_images= data['x'].shape[0]
+    n_train = int(round(ratio * n_images) )
+    n_val = n_images - n_train
+    batch_size=1
 	
-    model = make_compile_model(masks) 
-    steps=int(np.floor(m/batch_size))
-    val_steps=int(np.floor(n/batch_size))
+    model = make_compile_model(data['x']) 
+    steps=int(np.floor(n_train/batch_size))
+    val_steps=int(np.floor(n_val/batch_size))
     model_name=source_dir+os.sep+"model.hdf5"
     checkpoint_fn = os.path.splitext(model_name)[0]+"_checkpoint-{epoch:02d}-{dice:.2f}.hdf5"
     checkpoint = ModelCheckpoint(checkpoint_fn, monitor='val_dice', verbose=0, save_best_only=True, mode='max')
 
-    batch_size = 16
-
-    # this is the augmentation configuration we will use for training
-    train_datagen = ImageDataGenerator(
-                    rescale=1./255,
-                    shear_range=0.2,
-                    zoom_range=0.2,
-                    horizontal_flip=True)
-
-    # this is the augmentation configuration we will use for testing:
-    # only rescaling
-    test_datagen = ImageDataGenerator(rescale=1./255)
-
-    # this is a generator that will read pictures found in
-    # subfolers of 'data/train', and indefinitely generate
-    # batches of augmented image data
-    train_generator = train_datagen.flow_from_directory(
-                    'data/train',  # this is the target directory
-                    target_size=(150, 150),  # all images will be resized to 150x150
-                    batch_size=batch_size,
-                    class_mode='binary')  # since we use binary_crossentropy loss, we need binary labels
-
-    # this is a similar generator, for validation data
-    validation_generator = test_datagen.flow_from_directory(
-                    'data/validation',
-                    target_size=(150, 150),
-                    batch_size=batch_size,
-                    class_mode='binary')
-
-
-    history = model.fit_generator( gen(images_train, masks_train, batch_size), 
+    steps=max(1, int(np.floor(n_train/batch_size)) )
+    val_steps=max(1, int(np.floor( (n_images-n_train)/batch_size)) )
+
+    history = model.fit_generator( gen(data, batch_size, idx_range=(0,n_train)), 
             steps_per_epoch=steps, 
-            validation_data=gen(images_val, masks_val, batch_size ), 
+            validation_data=gen(data, batch_size, idx_range=(n_train, n_images)), 
             validation_steps=val_steps, 
             epochs=epochs, 
             callbacks=[ checkpoint]
