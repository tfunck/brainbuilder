import c_solve
import pickle
import vast.io_mesh as io
import numpy as np
import h5py
import gzip
#import vast.volume_tools as vt #Removing bc libminc not installed
import vast.surface_tools as st
from functools import partial
from glob import glob
import matplotlib
from re import sub
#matplotlib.use("TkAgg")
import matplotlib.pyplot as plt
import concurrent.futures
import os
import vast.math_helpers as mh
import tracemalloc
from sys import getsizeof
import time
import psutil
import multiprocessing 

global NPZSTRING
NPZSTRING='temp_tri_coords_subset'

def load_list_from_pickle(filename) :
    out_list=[]
    fp = gzip.open(filename,'rb')
    while True : 
        try :
            new_list = pickle.load(fp)
        except EOFError: 
            return out_list
        out_list.extend(new_list)

class SurfaceVolumeMapper(object):
    
    def __init__(self, white_surf=None, gray_surf=None, resolution=None, mask=None, dimensions=None,
                  origin=None, filename=None, save_in_absence=False, out_dir='./', left_oriented=False):
        """Class for mapping surface data to voxels
        Always assumes axis order is xyz
        Args:
        
        white_surf/gray_surf : surface files to map to the volume.
        
        resolution:            specify voxel size in mm, 
                               either a float for uniform voxels or 3 floats for non-uniform
        
        mask:                  used to create bounding box which determines block. 
                               If dimesions and origins are specified, these are used instead.
                               dimensions: size of block to create in voxel steps.
                               
        dimensions:            size of volume block in voxel steps.
        
        origin:                Origin of volume (mm), 
                               i.e. location of one corner in real world coordinates
        
        filename:              path to hdf5 file containing precomputed coordinates. 
                               block attributes are checked against specified resolution,
                               dimensions and origin.
        
        """
        #initialise block coordinates dictionary
        self.volume_surf_coordinates={'voxel_coordinates':[],
                               'triangles':[],
                                'depths':[],
                               'triangle_coordinates':[]}
        self.out_dir=out_dir

        if filename is not None:
            if os.path.isfile(filename):
                print('loading precomputed coordinates from {}'.format(filename))
                self.load_precomputed_coordinates(filename)
                print('loaded header info:')
                print('resolution: {}'.format(self.resolution))
                print('dimensions: {}'.format(self.dimensions))
                print('origin: {}'.format(self.origin))
                print('We hope this file matches your expectations')
                return
            else:
                print('precomputed coordinates file not found, recomputing...')
        
        #check resolution is 1D or 3D
        if resolution is not None:
            if isinstance(resolution, float):
                self.resolution = np.array([resolution,resolution,resolution])
            elif len(resolution)==3:
                self.resolution = resolution
            else:
                NotImplementedError
                
        print('loading surface meshes')
        if white_surf is not None:
            self.white_surface = io.load_mesh_geometry(white_surf)
            self.triangles_to_include = self.white_surface['faces']
            if left_oriented :
                self.white_surface['coords'][:,0] = -1 * self.white_surface['coords'][:,0]
                self.white_surface['coords'][:,1] = -1 * self.white_surface['coords'][:,1]
        if gray_surf is not None:
            self.gray_surface = io.load_mesh_geometry(gray_surf)
            if left_oriented :
                self.gray_surface['coords'][:,0] = -1 * self.gray_surface['coords'][:,0]
                self.gray_surface['coords'][:,1] = -1 * self.gray_surface['coords'][:,1]
        
        #check if mask. Calculate dimensions and origins from mask, unless these are specified.
        if mask is not None:
            print('masking triangles')
            self.mask=mask
            self.triangles_to_include = self.surface_mask_triangles(self.mask).astype(int)
            if np.logical_and(type(dimensions) is not np.ndarray,type(dimensions )is not list) or np.logical_and(type(origin) is not np.ndarray, type(origin) is not list):
                block_box = SurfaceVolumeMapper.bounding_box(np.vstack((self.gray_surface['coords'][mask],
                                                                        self.white_surface['coords'][mask])))
                self.dimensions = np.ceil((block_box[1]-block_box[0])/self.resolution).astype(int)
                self.origin = block_box[0]
                
            else:
                self.dimensions = np.array(dimensions)
                self.origin = np.array(origin)
        # if no mask, use block to filter triangles down
        else:
            self.dimensions = np.array(dimensions)
            self.origin = np.array(origin)
        
        print(self.dimensions, self.resolution, self.origin)
        self.max_dimension = self.origin + self.dimensions * self.resolution
        print('Number of triangles in surface mask: {}'.format(len(self.triangles_to_include)))
        #return
        self.triangles_to_include = self.volume_mask_triangles(self.triangles_to_include.astype(int))
        print('Number of triangles after masking to volume block: {}'.format(len(self.triangles_to_include)))
        
        #main function
        print('calculating coordinates')
        
        t1=time.time()
        # self.calculate_volume_surf_coordinates()
        t2=time.time()
        self.volume_surf_coordinates={'voxel_coordinates':[],
                               'triangles':[],
                                'depths':[],
                               'triangle_coordinates':[]}
       # print('non-parallel tool: ',t2-t1)
        t2=time.time()
        self.calculate_volume_surf_coordinates_parallel()
        t3=time.time()
        print('parallel tool: ',t3-t2)
        #save file if filename was give, file did not exist and save_in_absence is True
        if filename is not None and save_in_absence:
            print('saving out coordinates to {}'.format(filename))
            self.save_coordinates(filename)
        
    #functions

    def save_coordinates(self, filename):
        """save coordinates as hdf5 file
        """
        f=h5py.File(filename, 'w')
        f.attrs['resolution'] = self.resolution
        f.attrs['origin'] = self.origin
        f.attrs['dimensions'] = self.dimensions
        coords_files=['voxel_coordinates','triangles', 'depths','triangle_coordinates']
        for coords_file in coords_files:
            dset = f.require_dataset( coords_file ,
                                 shape = self.volume_surf_coordinates[coords_file].shape ,
                                 dtype = self.volume_surf_coordinates[coords_file].dtype,
                                 compression = "gzip", compression_opts = 9)
            dset[:] = self.volume_surf_coordinates[coords_file]
        f.close()
        
    def load_precomputed_coordinates(self, filename):
        """load coordinates from hdf5 file"""
        f=h5py.File(filename, 'r')
        self.resolution = f.attrs['resolution'] 
        self.origin = f.attrs['origin'] 
        self.dimensions = f.attrs['dimensions'] 
        coords_files=['voxel_coordinates','triangles', 'depths','triangle_coordinates']
        for coords_file in coords_files:
            self.volume_surf_coordinates[coords_file] = f[coords_file][:]
        f.close()
        
    def map_vector_to_block(self, vector_file, interpolation='linear'):
        """map values from vector file to voxel coordinates
        interpolation between vertices can either be:
        nearest neighbour or trilinear (weighted by barycentric)"""
        block = np.zeros(self.dimensions)
        for k in range(8) :
            for fn in glob(f'npz/tri_coords_subset-{k}_*.npz') : 
                depths, triangles, tri_coords,depths = np.load(fn)

                if interpolation == 'linear':
                    # interpolation
                    print(vector_file[triangles[0,0]].shape)
                    print(tri_coords.shape)
                    block[vc[:,0],vc[:,1],vc[:,2]] = np.einsum('ij,ij->i', tri_coords, vector_file[triangles])
                elif 'nearest' in interpolation:
                    #nearest is the maximum of the 3 coordinates
                    nearest_index=triangles[tri_coords.max(axis=1,keepdims=1) == tri_coords]
                    block[vc[:,0],vc[:,1],vc[:,2]] = vector_file[nearest_index]    
        return block
    


    def load_npz(self,npz_file_list,block,profiles,interpolation='linear'): 
        vc=np.array([])
        triangles=np.array([])
        tri_coords=np.array([])
        depths=np.array([])
        n=len(npz_file_list)
        for i, fn in enumerate(npz_file_list) :
            if i%10==0 : 
                print('Completion: {}'.format(np.round(100.*i/n,3)),end='\r')

            args = np.load(fn,allow_pickle=True)
            if len(args['vc']) == 0 : 
                print('\n\tEmpty npz file', fn)
                continue

            vc = np.concatenate(args['vc']).astype(int)

            triangles =np.concatenate(args['triangles']).astype(int) 
            tri_coords = np.concatenate(args['tri_coords'])
            depths = np.concatenate(args['depths'])
           
            depths=np.round((profiles.shape[1]-1)*depths).astype(int)
            x = profiles[triangles[:,0],depths[:]]
            y = profiles[triangles[:,1],depths[:]]
            z = profiles[triangles[:,2],depths[:]]
       
            triangle_values=np.array([x,y,z]).T
            
            print('interpolation -->', interpolation)
            if interpolation == 'linear':
                vol = np.einsum('ij,ij->i', tri_coords, triangle_values)
                block[vc[:,0],vc[:,1],vc[:,2]] = vol
            elif 'nearest' in interpolation:
                #nearest is the maximum of the 3 coordinates
                nearest_index=triangles[tri_coords.max(axis=1,keepdims=1) == tri_coords]
                block[vc[:,0],vc[:,1],vc[:,2]] = profiles[nearest_index,depths]    
            del vc
            del triangles
            del tri_coords
            del depths

        return block        

    def map_profiles_to_block(self, profiles,  interpolation='linear'):
        """map values from vector file to voxel coordinates
        interpolation between vertices can either be:
        nearest neighbour or trilinear (weighted by barycentric)"""
        block = np.zeros(self.dimensions)
        print('writing to block')
<<<<<<< HEAD
        
        num_process=8
        subsets=range(num_process)
=======
        num_process=multiprocessing.cpu_count()
        subsets=1 #range(num_process)
>>>>>>> 0d30ea01
        npz_dir=self.out_dir+'/npz/'
        npz_file_list = glob(f'{npz_dir}/{NPZSTRING}-*_*.npz')
        print('Allocated func')

        print('Running func in parallel')
        #with concurrent.futures.ProcessPoolExecutor(num_process) as pool:
        #    store = list( pool.map(func,subsets ))
        block = self.load_npz(npz_file_list, block,profiles,interpolation=interpolation)    

        return block
    
    def save_block(self, filename,block, dtype="ubyte"):
        """calls save block from volume tools"""
        # commented out because libminc not included
        #vt.save_mnc_block(filename, block,
        #                  origin=self.origin, resolution=self.resolution,
        #                 dtype=dtype)
        return
        
    def surface_mask_triangles(self, mask):
            """return triangles with all vertices in mask only"""
           
            return self.triangles_to_include[np.any(mask[self.triangles_to_include.astype(int)],axis=1)]
            
    def volume_mask_triangles(self, triangles_to_include):
            """return triangles with all vertices in block only"""
            vertex_indices = np.unique(triangles_to_include).astype(int)
            print(vertex_indices)
            #check if vertices inside block.+1 if above max, -1 if below origin
            g_include=(self.gray_surface['coords'][vertex_indices] > self.max_dimension).astype(int) - (self.gray_surface['coords'][vertex_indices] < self.origin).astype(int)
            w_include=(self.white_surface['coords'][vertex_indices] > self.max_dimension).astype(int) - (self.white_surface['coords'][vertex_indices] < self.origin).astype(int)
            #exclude if both are either 1 or -1, so if multiplied +1.
            exclude=np.any((g_include*w_include)==1,axis=1)
            
            #include if either grey or white is inside
            surface_mask_indices = vertex_indices[np.logical_not(exclude)]
            surface_mask=np.zeros(len(self.gray_surface['coords'])).astype(bool)
            surface_mask[surface_mask_indices] = True
            np.all(surface_mask[self.triangles_to_include.astype(int)],axis=1)
            #mask triangles
            return self.surface_mask_triangles(surface_mask)
        
    def calculate_volume_surf_coordinates(self):
        """calculate cortical depths and barycentric coordinates for voxels and triangles in volume 
        and store in data dictionary"""
        print('{} triangles included'.format(len(self.triangles_to_include)))
        for k,triangle in enumerate(self.triangles_to_include):
            if k % 10000 ==0:
                print('{}% done'.format(100*k/len(self.triangles_to_include)))
            prism=self.generate_prism(self.gray_surface['coords'],self.white_surface['coords'],triangle)
            bbox = SurfaceVolumeMapper.prism_bounding_box(prism)
            world_coords, voxel_coords= SurfaceVolumeMapper.voxel_world_coords_in_box(bbox,self.origin, self.resolution, self.dimensions)
            wc, vc, depths, tri_coords=SurfaceVolumeMapper.get_depth_and_barycentric_coordinates_for_prism(world_coords,voxel_coords,prism)
            print(depths)

            if len(vc)>0:
                self.volume_surf_coordinates['voxel_coordinates'].extend(vc.tolist())
                self.volume_surf_coordinates['depths'].extend(depths.tolist())
                self.volume_surf_coordinates['triangles'].extend(np.tile(triangle,(len(depths),1)).tolist())
                self.volume_surf_coordinates['triangle_coordinates'].extend(tri_coords.tolist())
        lv=len(self.volume_surf_coordinates['voxel_coordinates'])
        ld=len(self.volume_surf_coordinates['depths'])

        for key in self.volume_surf_coordinates.keys():
            self.volume_surf_coordinates[key] = np.array(self.volume_surf_coordinates[key])

        assert lv==ld,'lengths dont match depths={}voxel_coords{}'.format(ld,lv)
        return
    
    def calculate_volume_surf_coordinates_parallel(self):
        """calculate depths and barycentric coordinates for voxels and triangles in volume
        in parallel"""
        from multiprocessing import cpu_count
<<<<<<< HEAD
        num_process = 8 
=======
        num_process =  1 #cpu_count()
>>>>>>> 0d30ea01
        print('Number of Processes', num_process)
        volume_surf_coordinates={'voxel_coordinates':[],
                               'triangles':[],
                                'depths':[],
                               'triangle_coordinates':[]}
         
        subsets = np.array_split(np.arange(len(self.triangles_to_include)).astype(int),num_process)
        
        func = partial(SurfaceVolumeMapper.calculate_volume_surf_coordinates_one_prism, 
                       self.gray_surface['coords'],self.white_surface['coords'],
                       self.triangles_to_include.astype(int),
                       self.origin, self.resolution, self.dimensions, subsets, npz_dir=self.out_dir+'/npz/')
        t1=time.time()
        #Threading doesn't work here but process pool does.
        with concurrent.futures.ProcessPoolExecutor(num_process) as pool:
            r = range(len(subsets))
            store = list(pool.map(func,r))
        
        #store=[]
        #for k in range(len(subsets)):
        #    store.append(SurfaceVolumeMapper.print(calculate_volume_surf_coordinates_one_prism(start,
        #               self.gray_surface['coords'],self.white_surface['coords'],
        #               self.triangles_to_include,
        #               self.origin, self.resolution, self.dimensions, subsets,k))
        #for i, pool_output in enumerate(store):

        #    self.volume_surf_coordinate['depts']= load_list_from_pickle( f'depths_subset-{i}.pkl' )
        #    self.volume_surf_coordinate['triangles']=load_list_from_pickle( f'triangles_subset-{i}.pkl')
        #    self.volume_surf_coordinate['voxel_coordinates']=load_list_from_pickle( f'vc_subset-{i}.pkl')
        #    self.volume_surf_coordinate['triangle_coordinates']=  load_list_from_pickle( f'tri_coords_subset-{i}.pkl')

        #              input_listself.volume_surf_coordinates[key]
        #      for key in self.volume_surf_coordinates.keys():
        #          self.volume_surf_coordinates[key].extend(pool_output[key])
        #  for key in self.volume_surf_coordinates.keys():
        #      self.volume_surf_coordinates[key] = np.array(self.volume_surf_coordinates[key])
        t2=time.time()
        print('function time: ',t2-t1)
        #for key in volume_surf_coordinates.keys():
        #    volume_surf_coordinates[key] = [x for x in volume_surf_coordinates[key] if x]
        #    self.volume_surf_coordinates2[key]=np.array([item for sublist in volume_surf_coordinates[key] for item in sublist])
        #t3=time.time()
        #print('sorting time: ',t3-t2)
        return 0

            
    @staticmethod        
    def calculate_volume_surf_coordinates_one_prism( gray_surface_coords,white_surface_coords,
        triangles,  origin, resolution, dimensions, subset_triangles,k,npz_dir='./', max_ram=1, clobber=False):
        """calculate on subset of triangles"""
        store_surf_coordinates={'voxel_coordinates':[],
                               'triangles':[],
                                'depths':[],
                               'triangle_coordinates':[]}
        percentage_divider=np.round(len(subset_triangles[k])/100).astype(int)

        os.makedirs(npz_dir, exist_ok=True)
        
        process = psutil.Process(os.getpid())
        ram0 = process.memory_info().rss / 1000000000
        
        npz_fn_str = npz_dir+ '/'+ NPZSTRING + '-{}_{}'
        print(npz_dir)
        print('gray surface coords', gray_surface_coords.shape)
        #If npz files already exist, then return None
        #Warning: this means that if this function was previously run but did not finish,
        #subsequent runs will simply return None.
        #if len(glob(npz_fn_str.format(k,'*'))) > 0 : return None
       
        get_counter = lambda fn : int(os.path.splitext(os.path.basename(fn))[0].split('_')[-1])
        existing_files =sorted(glob(npz_fn_str.format(k,'*')), key=get_counter)
        start_counter=0
        if len(existing_files) > 0 :
            start_counter = get_counter(existing_files[-1])
        t1=time.time()
        vc_list=[]
        depths_list=[]
        triangles_list=[]
        tri_coords_list=[]
        for counter,tri_index in enumerate(subset_triangles[k][start_counter:], start=start_counter):
            if counter % percentage_divider ==0 :
                t2=time.time()
                print('Process {} is {}% done in {}'.format(k,np.round(100*counter/len(subset_triangles[k]),4),np.round(t2-t1,3) ),end='\r')
                t1=t2

            if not os.path.exists(npz_fn_str.format(k,counter) + '.npz' ) : 
                #print('\tRAM 0',process.memory_info().rss / 1000000000)
                prism = SurfaceVolumeMapper.generate_prism(gray_surface_coords, white_surface_coords, triangles[tri_index])

                bbox = SurfaceVolumeMapper.prism_bounding_box(prism)

                world_coords, voxel_coords=SurfaceVolumeMapper.voxel_world_coords_in_box(bbox,origin,resolution,dimensions)

                wc, vc, depths, tri_coords=SurfaceVolumeMapper.get_depth_and_barycentric_coordinates_for_prism(world_coords,voxel_coords,prism)
                
                #if some coordinates are returned, then store these
                if len(vc)>0:
                    temp_triangles = np.tile(triangles[tri_index],(len(depths),1))
                    triangles_list.append(temp_triangles.tolist())
                    tri_coords_list.append(tri_coords)
                    depths_list.append(depths)
                    vc_list.append(vc)
                    del temp_triangles
                
                ram = process.memory_info().rss / 1000000000
                if ram - ram0 > max_ram :
                    np.savez(npz_fn_str.format(k,counter), vc=vc_list, triangles=triangles_list, tri_coords=tri_coords_list, depths=depths_list)
                    del vc_list
                    del depths_list
                    del triangles_list
                    del tri_coords_list
                    vc_list=[]
                    depths_list=[]
                    triangles_list=[]
                    tri_coords_list=[]
        if len(vc_list) > 0 :
            np.savez(npz_fn_str.format(k,len(subset_triangles[k])), vc=vc_list, triangles=triangles_list, tri_coords=tri_coords_list, depths=depths_list)
        
            
    @staticmethod
    def generate_prism(gray_surface_coords,white_surface_coords,triangle):
        """return coordinates for prism in a dictionary
        with two triangles
        ordering is g1,g2,g3 - w1,w2,w3"""
        prism_coordinates={'g_triangle':gray_surface_coords[triangle],'w_triangle':white_surface_coords[triangle]}
        return prism_coordinates
    
    
    
    
    @staticmethod
    def bounding_box(coords):
        """calculate bounding box for input coordinates"""
        mins=np.min(coords,axis=0)
        maxs=np.max(coords,axis=0)
        return mins, maxs





    
    @staticmethod
    def prism_bounding_box(prism):
        """returns the two defining corners of a box enclosing the prism.
        i.e. the minimum and maximum values in the 3 dimensions."""
        return SurfaceVolumeMapper.bounding_box(np.vstack((prism['g_triangle'],prism['w_triangle'])))
    
    @staticmethod
    def voxel_world_coords_in_box(box, origin_offset, voxel_resolution, dimensions):
        """calculate which voxels from a block/slice/volume are located a box (world coordinates)
        returns coordinates of voxels and voxel indices
        Assumes axis orderings of box, origin_offset, voxel resolution and dimensions are all the same
        Usually xyz"""
        #calculate box corners in voxel indices. Ensure voxel coordinates are non-negative and do not
        #exceed volume limits
        indices_min = np.min((np.max((np.floor((box[0] - origin_offset)/voxel_resolution),[0,0,0]),axis=0),dimensions),axis=0).astype(int)
        indices_max = np.min((np.max((np.ceil((box[1]- origin_offset)/voxel_resolution), [0,0,0]), axis=0),dimensions), axis=0).astype(int)
        if (indices_min == indices_max).all():
            #box not in volume block.
            return None, None
        #get a grid of coordinates
        voxel_coordinates=np.mgrid[indices_min[0]:indices_max[0],
             indices_min[1]:indices_max[1],
            indices_min[2]:indices_max[2]].T
        voxel_coordinates = np.reshape(voxel_coordinates,(voxel_coordinates.size//3,3))
        #convert to world coordinates
        world_coordinates=origin_offset+voxel_coordinates*voxel_resolution
        #mask out those not in block to speed up calculations on slices
        
        return world_coordinates, voxel_coordinates.astype(int)
    
    @staticmethod
    def get_exact_depth_multiple_coordinates(voxel_coords,prism,decimals=5, printing=False):
        """returns exact coortical depth of point

        due to imprecisions in estimating roots of the cubic, it is advisable to round to desired accuracy.
        for 3mm cortex, decimals=5 gives an accuracy of 30 nanometers"""
        #solve for depth

        connecting_vectors = prism['w_triangle']-prism['g_triangle']
        connecting_inplane_vectors = np.array([connecting_vectors[2]-connecting_vectors[0],
                                               connecting_vectors[1]-connecting_vectors[0]])

        #k2 term of cp
        cross_product_connecting_vectors = np.cross(connecting_inplane_vectors[0],connecting_inplane_vectors[1])

        gray_inplane_vectors = np.array([prism['g_triangle'][2]-prism['g_triangle'][0],
                                         prism['g_triangle'][1]-prism['g_triangle'][0]])
        #const term of cp
        cross_product_gray_inplane_vectors = np.cross(gray_inplane_vectors[0],gray_inplane_vectors[1])

        #k term of cp
        cross_prod_gray_connecting1 = np.cross(gray_inplane_vectors[1], connecting_inplane_vectors[0])
        cross_prod_gray_connecting2 = np.cross(gray_inplane_vectors[0], connecting_inplane_vectors[1])
        cross_prod_gray_connecting_sum = -cross_prod_gray_connecting1+cross_prod_gray_connecting2

        g3 = prism['g_triangle'][2]
        v3 = connecting_vectors[2]
        g3_voxel_coords = g3-voxel_coords
        
        
        #precalculate fixed parts
        k3 = np.dot(cross_product_connecting_vectors,v3)
        
        k2_fixed=np.dot(v3,cross_prod_gray_connecting_sum)
        
        k2 = k2_fixed+ np.dot(cross_product_connecting_vectors,g3_voxel_coords.T) 
  
        k1_fixed=np.dot(v3, cross_product_gray_inplane_vectors)

        k1 = k1_fixed + np.dot(cross_prod_gray_connecting_sum,g3_voxel_coords.T)       
        
    
        k0 = np.dot(cross_product_gray_inplane_vectors,g3_voxel_coords.T)
        ## TODO adapt real cubic solve so that the outputs work and match solve.
        #all_depths_c = np.array(list(map(lambda w,x,y,z: lambda_solve(w,x,y,z), [k3]*len(k2), k2,k1,k0)))
        #params=np.vstack([[k3]*len(k2), k2,k1,k0]).T
        params=np.vstack([ k0, k1, k2, [k3]*len(k2) ]).T.reshape(-1,)
        all_depths_c = np.array( c_solve.solve(params.astype(np.double), params.shape[0])  )
        #        print('Returned from c_solve')
        #del k3 
        #del k2_fixed
        #del k2
        #del k1
        #del k1_fixed
        #del params
        #t2=time.time()
        #print('T:',t2-t1)
        
        #t1=time.time()
        #all_depths=np.zeros(len(voxel_coords))
        #for k, voxel_coord in enumerate(voxel_coords):      
        #    if printing:
        #        print('inside',k)
        #    #TODO replace with matrix roots function

        #    #depths = np.roots([k3,k2[k],k1[k],k0[k]])
        #    depths = mh.solve(k3, k2[k], k1[k], k0[k])
        #    print( k,  k0[k], k1[k], k2[k], k3, depths )
        #    are_real = np.isreal(depths)
        #    depths = np.round(np.real(depths[are_real]),decimals=decimals)
        #    depths = depths[np.logical_and(depths>=0,depths<=1.0)]
        #    if len(depths)==0:
        #        all_depths[k]=float('NaN')
        #    else:
        #        all_depths[k]=depths[0]
        #t2=time.time()
        #import pandas as pd
        #print(pd.DataFrame({'a':all_depths_c, 'b':all_depths}))
        return all_depths_c

    @staticmethod
    def barycentric_coordinates(p,tri):
        #solve to return coordinates as barycentric from 3 vertices of triangle.
        #Use outputs for linear interpolation
        a = (np.square(tri[0,0]-tri[2,0]) + np.square(tri[0,1]-tri[2,1]) + np.square(tri[0,2]-tri[2,2]))
        b = (tri[1,0]-tri[2,0])*(tri[0,0]-tri[2,0]) + (tri[1,1]-tri[2,1])*(tri[0,1]-tri[2,1]) + (tri[1,2]-tri[2,2])*(tri[0,2]-tri[2,2])
        c = b
        d = (np.square(tri[1,0]-tri[2,0]) + np.square(tri[1,1]-tri[2,1]) + np.square(tri[1,2]-tri[2,2]))
        f = (p[0] - tri[2,0])*(tri[0,0]-tri[2,0]) + (p[1]-tri[2,1])*(tri[0,1]-tri[2,1]) + (p[2]-tri[2,2])*(tri[0,2]-tri[2,2])
        g = (p[0] - tri[2,0])*(tri[1,0]-tri[2,0]) + (p[1]-tri[2,1])*(tri[1,1]-tri[2,1]) + (p[2]-tri[2,2])*(tri[1,2]-tri[2,2])
        chi = (d*f - b*g)/(a*d - b*c)
        eta = (-c*f + a*g)/(a*d - b*c)
        lambda1 = chi
        lambda2 = eta
        lambda3 = 1 - chi - eta
        return lambda1, lambda2, lambda3
    
    def barycentric_coordinates_matrix(p,tri):
    #solve to return coordinates as barycentric from 3 vertices of triangle.
        #Use outputs for linear interpolation
        a = (np.square(tri[:,0,0]-tri[:,2,0]) + np.square(tri[:,0,1]-tri[:,2,1]) + np.square(tri[:,0,2]-tri[:,2,2]))
        b = (tri[:,1,0]-tri[:,2,0])*(tri[:,0,0]-tri[:,2,0]) + (tri[:,1,1]-tri[:,2,1])*(tri[:,0,1]-tri[:,2,1]) + (tri[:,1,2]-tri[:,2,2])*(tri[:,0,2]-tri[:,2,2])
        c = b
        d = (np.square(tri[:,1,0]-tri[:,2,0]) + np.square(tri[:,1,1]-tri[:,2,1]) + np.square(tri[:,1,2]-tri[:,2,2]))
        f = (p[:,0] - tri[:,2,0])*(tri[:,0,0]-tri[:,2,0]) + (p[:,1]-tri[:,2,1])*(tri[:,0,1]-tri[:,2,1]) + (p[:,2]-tri[:,2,2])*(tri[:,0,2]-tri[:,2,2])
        g = (p[:,0] - tri[:,2,0])*(tri[:,1,0]-tri[:,2,0]) + (p[:,1]-tri[:,2,1])*(tri[:,1,1]-tri[:,2,1]) + (p[:,2]-tri[:,2,2])*(tri[:,1,2]-tri[:,2,2])
        chi = (d*f - b*g)/(a*d - b*c)
        eta = (-c*f + a*g)/(a*d - b*c)
        lambda1 = chi
        lambda2 = eta
        lambda3 = 1 - chi - eta
        return np.vstack((lambda1, lambda2, lambda3)).T
   
    
    @staticmethod
    def get_depth_and_barycentric_coordinates_for_prism(world_coords,voxel_coords,prism, printing = False):
        """calculate the precise depth and barycentric coordinates within a prism
        of all world coordinates
        depth - fractional depth from gray to white surface
        barycentric - fractional distance from each vertex in triangle"""
        if printing:
            print(world_coords,prism, printing)
            print(len(world_coords))
        depths = SurfaceVolumeMapper.get_exact_depth_multiple_coordinates(world_coords,prism, printing=printing)
        #filter out coordinates not in the right depth
        if depths is None:
            return None, None, None, None
        world_coords = world_coords[~np.isnan(depths)]
        voxel_coords = voxel_coords[~np.isnan(depths)]
    
        depths = depths[ ~ np.isnan(depths) ]
        #TODO if no depths.
        
        #calculate barycentric coordinates for remaining voxels
        vector=prism['w_triangle']-prism['g_triangle']
        barycentric_coords = np.zeros((len(depths),3))
        #for k, (world_coord, depth) in enumerate(zip(world_coords,depths)):
        #    barycentric_coords[k] = SurfaceVolumeMapper.barycentric_coordinates(world_coord, depth*vector +prism['g_triangle'])
        barycentric_coords = SurfaceVolumeMapper.barycentric_coordinates_matrix(world_coords, vector*np.tile(depths,(3,3,1)).T +np.tile(prism['g_triangle'],(len(depths),1,1)))
        #filter out coordinates outside of triangle
        exclude=np.logical_or(np.any(barycentric_coords<0,axis=1),np.any(barycentric_coords>1,axis=1))
        world_coords = world_coords[~exclude]
        voxel_coords = voxel_coords[~exclude]
        depths=depths[~exclude]
        barycentric_coords=barycentric_coords[~exclude]
        return world_coords, voxel_coords, depths, barycentric_coords


    

    

    
        <|MERGE_RESOLUTION|>--- conflicted
+++ resolved
@@ -249,14 +249,8 @@
         nearest neighbour or trilinear (weighted by barycentric)"""
         block = np.zeros(self.dimensions)
         print('writing to block')
-<<<<<<< HEAD
-        
-        num_process=8
+        num_process=1 #multiprocessing.cpu_count()
         subsets=range(num_process)
-=======
-        num_process=multiprocessing.cpu_count()
-        subsets=1 #range(num_process)
->>>>>>> 0d30ea01
         npz_dir=self.out_dir+'/npz/'
         npz_file_list = glob(f'{npz_dir}/{NPZSTRING}-*_*.npz')
         print('Allocated func')
@@ -330,11 +324,7 @@
         """calculate depths and barycentric coordinates for voxels and triangles in volume
         in parallel"""
         from multiprocessing import cpu_count
-<<<<<<< HEAD
-        num_process = 8 
-=======
         num_process =  1 #cpu_count()
->>>>>>> 0d30ea01
         print('Number of Processes', num_process)
         volume_surf_coordinates={'voxel_coordinates':[],
                                'triangles':[],
