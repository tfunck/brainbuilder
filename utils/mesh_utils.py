import bisect
import contextlib
import re
import scipy
import os
import pandas as pd
import imageio
import utils.ants_nibabel as nib
import nibabel as nb
import PIL
import matplotlib
import time
import ants
matplotlib.use('Agg')
import matplotlib.pyplot as plt
import numpy as np
import tempfile
import h5py as h5
import multiprocessing
import nibabel
from glob import glob
from re import sub
from joblib import Parallel, delayed
from utils.utils import shell, w2v, v2w, get_section_intervals, prefilter_and_downsample
from utils.mesh_io import save_mesh, load_mesh, save_obj, read_obj
from utils.fit_transform_to_paired_points import fit_transform_to_paired_points
from ants import get_center_of_mass
from nibabel.processing import resample_from_to
from scipy.ndimage.filters import gaussian_filter 
from os.path import basename
from subprocess import call, Popen, PIPE, STDOUT
from sklearn.cluster import KMeans
from scipy.ndimage import zoom
from skimage.transform import resize
from scipy.ndimage import label, center_of_mass
from time import time

os_info = os.uname()
global num_cores
if os_info[1] == 'imenb079':
    num_cores = 1 
else :
    num_cores = min(14, multiprocessing.cpu_count() )

def mesh_to_volume(coords, vertex_values, dimensions, starts, steps, origin=[0,0,0], interp_vol=None, n_vol=None ):
    '''
    About
        Interpolate mesh values into a volume
    Arguments
        coords
        vertex_values
        dimensions
        starts
        steps
        interp_vol
        n_vol
    Return
        interp_vol
        n_vol
    '''
    if type(vertex_values) != np.ndarray  or type(n_vol) != np.ndarray :
        interp_vol = np.zeros(dimensions)
        n_vol = np.zeros_like(interp_vol)
    
    x = np.rint( (coords[:,0] - starts[0]) / steps[0] ).astype(int)
    y = np.rint( (coords[:,1] - starts[1]) / steps[1] ).astype(int)
    z = np.rint( (coords[:,2] - starts[2]) / steps[2] ).astype(int)

    idx = (x >= 0) & (y >= 0) & (z >= 0) & (x < dimensions[0]) & ( y < dimensions[1]) & ( z < dimensions[2] )

    #perc_mesh_in_volume = np.sum(~idx)/idx.shape[0]
    #assert perc_mesh_in_volume < 0.1, f'Error: significant portion ({perc_mesh_in_volume}) of mesh outside of volume '
    
    assert np.sum(idx) > 0, 'Assert: no voxels found inside mesh_to_volume'
    x = x[idx]
    y = y[idx]
    z = z[idx]

    vertex_values = vertex_values[idx] 

    for i, (xc, yc, zc) in enumerate(zip(x,y,z)) :
        interp_vol[xc,yc,zc] += vertex_values[i]
        n_vol[xc,yc,zc] += 1

    return interp_vol, n_vol



def multi_mesh_to_volume(profiles, surf_depth_slab_dict, depth_list, dimensions, starts, steps, resolution, y0, y1, origin=[0,0,0], ref_fn=None):
    all_points=[]
    all_values=[]
    interp_vol = np.zeros(dimensions)
    n_vol = np.zeros_like(interp_vol)

    slab_start = min(y0,y1)
    slab_end = max(y0,y1)

    for ii in range(profiles.shape[1]) :
        surf_fn = get_surf_from_dict(surf_depth_slab_dict[depth_list[ii]]) 
        print('\tSURF', surf_fn)

        if 'npz' in os.path.splitext(surf_fn)[-1] : ext = '.npz'
        else : ext='.surf.gii'
        #out_fn = re.sub(ext, f'_upsampled-face-{ii}', surf_fn)
        #to_do_list.append((surf_fn,out_fn))
        #to_do_ist.append((surf_fn,surf_fn))
        points = np.load(surf_fn)['points']
        assert points.shape[0] == profiles.shape[0], 'Error mismatch in number of points between {surf_fn} and vertex values file'

        interp_vol, n_vol = mesh_to_volume(points, profiles[:,ii], dimensions, starts, steps, interp_vol=interp_vol, n_vol=n_vol)
    
    interp_vol[ n_vol>0 ] = interp_vol[n_vol>0] / n_vol[n_vol>0]
    
    assert np.sum(interp_vol) != 0 , 'Error: interpolated volume is empty'
    return interp_vol



def get_surf_from_dict(d):
    keys = d.keys()
    if 'upsample_h5' in keys : 
        surf_fn = d['upsample_h5']
    elif 'depth_rsl_fn' in keys :
        surf_fn = d['depth_rsl_fn']
    elif 'surf' in keys :
        surf_fn = d['surf']
    else : 
        assert False, f'Error: could not find surface in keys, {keys}'
    return surf_fn


def add_entry(d,i, lst):
    try :
        d[i] += lst
    except KeyError:
        d[i]=list(lst)
    return d[i]

def unique_points(points, scale=1000000000):
    #rpoints = np.rint(points * scale).astype(np.int64)
    upoints, unique_index, unique_inverse = np.unique(points.astype(np.float128).round(decimals=3),axis=0,return_index=True, return_inverse=True)

    return points[unique_index,:], unique_index, unique_inverse

<<<<<<< HEAD
def upsample_over_faces(surf_fn, resolution, out_fn,  face_mask=None, profiles_vtr=None, slab_start=None, slab_end=None, ref_faces=None) :
    print(surf_fn)
=======
def upsample_over_faces(surf_fn, resolution, out_fn,  face_mask=None, coord_mask=None, profiles_vtr=None, slab_start=None, slab_end=None, ref_faces=None) :
    
>>>>>>> 6c66df7c
    coords, faces = load_mesh_ext(surf_fn)

    if type(faces) == type(None):
        if type(ref_faces) != type(None) :
            del faces
            faces=ref_faces
        else :
            print('Error: ref faces not defined')

    if type(face_mask) != np.ndarray :
        face_mask=np.ones(faces.shape[0]).astype(np.bool)

    write_surface=False 
    if '.surf.gii' in out_fn: write_surface=True

    #Choice 1: truncate vertices by volume boundaries OR by valid y sections where histological
    #sections have been acquired
    if type(face_mask) == None :
        if slab_start == None : slab_start = min(coords[:,1])
        if slab_end == None : slab_end = max(coords[:,1])
        #find the vertices that are inside of the slab
        valid_idx = np.where( (coords[:,1] >= slab_start) & (coords[:,1] <= slab_end) )[0]
        #create a temporary array for the coords where the exluded vertices are equal NaN
        # this is necessary because we only want to upsample a subset of the entire mesh
        new_coords = np.zeros_like(coords)
        new_coords[:] = np.NaN
        new_coords[valid_idx,:] = coords[valid_idx]
        face_coords = face_coords[valid_faces_idx ,:]
        face_mask = np.where( ~ np.isnan(np.sum(face_coords,axis=(1,2))) )[0]
    else : 
        target_faces = faces[face_mask]
        face_coords = coords[faces]
    #del coords

    # Choice 2 : if values are provided, interpolate these over the face, otherwise create 0-array
    if type(profiles_vtr) != type(None) :
        face_vertex_values = profiles_vtr[faces] 
        face_vertex_values = face_vertex_values[face_mask,:]
    else :
        face_vertex_values = np.zeros([face_coords.shape[0],3])

    points, values, new_points_gen = calculate_upsampled_points(faces, face_coords, face_vertex_values, resolution)

    assert points.shape[1]==3, 'Error: shape of points is incorrect ' + points.shape 
    points, unique_index, unique_reverse = unique_points(points)

    np.savez(out_fn, points=points, values=values)
     
    new_points_gen = [ new_points_gen[i] for i in unique_index ]

    #for i in range(points.shape[0]):
    #    new_points_gen[i].idx = i
    #    print(points[i])
    #    print( new_points_gen[i].generate_point(coords) )
    #    print()

    print('\t\tSaved', out_fn)
    assert len(new_points_gen) == points.shape[0], f'Error: the amount of points does not equal the amount of point generators {len(new_points_gen)} vs {points.shape[0]}'

    return points, values, new_points_gen


def get_faces_from_neighbours(ngh):
    face_dict={}
    print('\tCreate Faces')
    for i in range(len(ngh.keys())):
        if i % 1000 : print(f'2. {100*i/ngh.shape[0]} %', end='\r')
        for ngh0 in ngh[i] :
            for ngh1 in ngh[ngh0] :
                print(i, ngh0, ngh1)
                if ngh1 in ngh[i] :
                    face = [i,ngh0,ngh1]
                    face.sort()
                    face_str = sorted_str(face)
                    try :
                        face_dict[face_str]
                    except KeyError:
                        face_dict[face_str] = face

    n_faces = len(face_dict.keys())

    faces = np.zeros(n_faces,3)
    for i, f in enumerate(faces.values()) : faces[i] = f

    return faces 

def get_triangle_vectors(points):

    v0 = points[1,:] - points[0,:]
    v1 = points[2,:] - points[0,:]
    return v0, v1


def volume_to_surface(coords, volume_fn, values_fn=''):
    print(volume_fn)
    img = nibabel.load(volume_fn)
    vol = img.get_fdata()
    
    starts = img.affine[[0,1,2],3]
    step = np.abs(img.affine[[0,1,2],[0,1,2]]) 

    coords_idx = np.rint((coords - starts) / step).astype(int)
    values = vol[coords_idx[:,0],coords_idx[:,1],coords_idx[:,2]]

    if values_fn != '' :
        pd.DataFrame(values).to_filename(values_fn, index=False, header=False)

    return values

def display_surface(surf_fn, out_fn, values_fn='', values=None):
    from matplotlib_surface_plotting import plot_surf
   
    assert not ( values_fn == '' and type(values) == type(None) ), 'Either numpy array or filename of text file with values must be passed to volume_to_surface'

    if values_fn != '' : 
        values = pd.read_csv(values_fn, header=False).values
    



def mult_vector(v0,v1,x,y,p):
    v0 = v0.astype(np.float128)
    v1 = v1.astype(np.float128)
    x = x.astype(np.float128)
    y = y.astype(np.float128)
    p = p.astype(np.float128)

    mult = lambda a,b : np.multiply(np.repeat(a.reshape(a.shape[0],1),b.shape,axis=1), b).T
    w0=mult(v0,x).astype(np.float128)
    w1=mult(v1,y).astype(np.float128)
    # add the two vector components to create points within triangle
    p0 = p + w0 + w1 
    return p0

def interpolate_face(points, values, resolution, output=None, new_points_only=False):
    # calculate vector on triangle face
    v0, v1 = get_triangle_vectors(points.astype(np.float128))

    #calculate the magnitude of the vector and divide by the resolution to get number of 
    #points along edge
    calc_n = lambda v : np.ceil( np.sqrt(np.sum(np.power(v,2)))/resolution).astype(int)
    mag_0 = calc_n(v0)
    mag_1 = calc_n(v1)

    n0 = max(2,mag_0) #want at least the start and end points of the edge between two vertices
    n1 = max(2,mag_1)

    #calculate the spacing from 0 to 100% of the edge
    l0 = np.linspace(0,1,n0).astype(np.float128)
    l1 = np.linspace(0,1,n1).astype(np.float128)
    
    #create a percentage grid for the edges
    xx, yy = np.meshgrid(l1,l0)
    
    #create flattened grids for x, y , and z coordinates
    x = xx.ravel()
    y = yy.ravel()
    z = 1- np.add(x,y)

    valid_idx = x+y<=1.0 #eliminate points that are outside the triangle
    x = x[valid_idx] 
    y = y[valid_idx]
    z = z[valid_idx]

    # multiply edge by the percentage grid so that we scale the vector
    p0 = mult_vector(v0,v1,x,y,points[0,:].astype(np.float128))
    
    interp_values = values[0]*x + values[1]*y + values[2]*z
    '''
    if new_points_only : 
        filter_arr = np.ones(p0.shape[0]).astype(bool)
        dif = lambda x,y : np.abs(x-y)<0.0001
        ex0= np.where( (dif(p0,points[0])).all(axis=1) )[0][0]
        ex1= np.where( (dif(p0,points[1])).all(axis=1) )[0][0]
        ex2 = np.where((dif(p0,points[2])).all(axis=1) )[0][0]
        filter_arr[ ex0 ] = filter_arr[ex1] = filter_arr[ex2] = False

        p0 = p0[filter_arr]
        interp_values = interp_values[filter_arr]
    '''
    return p0, interp_values, x, y 

class NewPointGenerator():
    def __init__(self, idx, face, x, y):
        self.idx = idx
        self.face = face
        self.x = x.astype(np.float128)
        self.y = y.astype(np.float128)
    
    def generate_point(self, points) :
        cur_points = points[self.face].astype(np.float128)

        v0, v1 = get_triangle_vectors(cur_points)
    
        #new_point = mult_vector(v0, v1, self.x, self.y, points[0,:])
        comp0 = v0.astype(np.float128) * self.x.astype(np.float128)
        comp1 = v1.astype(np.float128) * self.y.astype(np.float128)
        #print('vector components', comp0, comp1, cur_points[0,:])
        new_point = comp0 + comp1 + cur_points[0,:] 

        return new_point
        

def calculate_upsampled_points(faces,  face_coords, face_vertex_values, resolution, new_points_only=False):
    points=np.zeros([face_coords.shape[0]*5,3],dtype=np.float128)
    values=np.zeros([face_coords.shape[0]*5])
    n_points=0
    new_points_gen = {}

    for f in range(face_coords.shape[0]):
        if f % 1000 == 0 : print(f'\t\tUpsampling Faces: {100.*f/face_coords.shape[0]:.3}',end='\r')
        
        p0, v0, x, y = interpolate_face(face_coords[f], face_vertex_values[f], resolution*0.9, new_points_only=new_points_only)
        
        if n_points + p0.shape[0] >= points.shape[0]:
            points = np.concatenate([points,np.zeros([face_coords.shape[0],3]).astype(np.float128)], axis=0)
            values = np.concatenate([values,np.zeros(face_coords.shape[0])], axis=0)
       
        new_indices = n_points + np.arange(p0.shape[0]).astype(int)
        cur_faces = faces[f]


        for i, idx in enumerate(new_indices) : 
            new_points_gen[idx] = NewPointGenerator(idx,cur_faces,x[i],y[i])

        points[n_points:(n_points+p0.shape[0])] = p0
        values[n_points:(n_points+v0.shape[0])] = v0
        n_points += p0.shape[0]
   
    points=points[0:n_points]
    values=values[0:n_points]


    return points, values, new_points_gen


def transform_surface_to_slabs( slab_dict, thickened_dict,  out_dir, surf_fn, ref_gii_fn=None, faces_fn=None, ext='.surf.gii'):
    surf_slab_space_dict={}

    for slab, curr_dict in slab_dict.items() :
        thickened_fn = thickened_dict[str(slab)]
        nl_3d_tfm_fn = slab_dict[str(slab)]['nl_3d_tfm_fn']
        surf_slab_space_fn = f'{out_dir}/slab-{slab}_{os.path.basename(surf_fn)}' 
        
        surf_slab_space_dict[slab] = {}
        surf_slab_space_dict[slab]['surf'] = surf_slab_space_fn
        surf_slab_space_dict[slab]['vol'] = thickened_fn
        print('\tFROM:', surf_fn)
        print('\tTO:', surf_slab_space_fn)
        print('\tWITH:', nl_3d_tfm_fn)
        if not os.path.exists(surf_slab_space_fn) :
            apply_ants_transform_to_gii(surf_fn, [nl_3d_tfm_fn], surf_slab_space_fn, 0, faces_fn=faces_fn, ref_gii_fn=ref_gii_fn, ref_vol_fn=thickened_fn)

    return surf_slab_space_dict


def load_mesh_ext(in_fn, faces_fn=''):
    #TODO: move to mesh_io.py
    ext = os.path.splitext(in_fn)[1]
    faces=None
    volume_info = None

    if ext in ['.pial', '.white', '.gii', '.sphere', '.inflated'] : 
        coords, faces, volume_info = load_mesh(in_fn,correct_offset=True)
    elif  ext == '.npz' :
        coords = np.load(in_fn)['points']
    else :
        coords = h5.File(in_fn)['data'][:]
        if os.path.splitext(faces_fn)[1] == '.h5' :
            faces_h5=h5.File(faces_fn,'r')
            faces = faces_h5['data'][:]
    return coords, faces

def apply_ants_transform_to_gii( in_gii_fn, tfm_list, out_gii_fn, invert, ref_gii_fn=None, faces_fn=None, ref_vol_fn=None):
    print("transforming", in_gii_fn)
    print("to", out_gii_fn)

    origin = [0,0,0]
    if type(ref_gii_fn) == type(None) :
        ref_gii_fn = in_gii_fn

    if os.path.splitext(ref_gii_fn)[1] in ['.pial', '.white'] : 
        _, _, volume_info = load_mesh(ref_gii_fn)
        #origin = volume_info['cras'] 
    else : volume_info = ref_gii_fn
    
    coords, faces = load_mesh_ext(in_gii_fn)
    
    tfm = ants.read_transform(tfm_list[0])
    flip = 1
    #if np.sum(tfm.fixed_parameters) != 0 : 
    #    print( '/MR1/' in os.path.dirname(in_gii_fn))
    #    if '/MR1/' in os.path.dirname(in_gii_fn):
    #        flipx=flipy=-1
    #        flipz=1
    #        flip_label='MR1'
    #    else :
    flipx=flipy=-1
    flipz=1
    flip_label=f'{flipx}{flipy}{flipz}'
    
    in_file = open(in_gii_fn, 'r')
    
    out_path, out_ext = os.path.splitext(out_gii_fn)
    coord_fn = out_path + f'_{flip_label}_ants_reformat.csv'
    #temp_out_fn=tempfile.NamedTemporaryFile().name+'.csv' #DEBUG
    temp_out_fn = out_path + f'_{flip_label}_ants_reformat_warped.csv'
    coords = np.concatenate([coords, np.zeros([coords.shape[0],2])], axis=1 )
    #the for loops are here because it makes it easier to trouble shoot to check how the vertices need to be flipped to be correctly transformed by ants
    #for flipx in [-1]: #[1,-1] :
    #    for flipy in [-1]: #[1,-1]:
    #        for flipz in [1]: #[1,-1]:
    coords[:,0] = flipx*(coords[:,0] -origin[0])
    coords[:,1] = flipy*(coords[:,1] +origin[1])
    coords[:,2] = flipz*(coords[:,2] +origin[2])

    df = pd.DataFrame(coords,columns=['x','y','z','t','label'])
    df.to_csv(coord_fn, columns=['x','y','z','t','label'], header=True, index=False)

    shell(f'antsApplyTransformsToPoints -d 3 -i {coord_fn} -t [{tfm_list[0]},{invert}]  -o {temp_out_fn}',verbose=True)
    df = pd.read_csv(temp_out_fn,index_col=False)
    df['x'] = flipx * (df['x'] - origin[0])
    df['y'] = flipy * (df['y'] - origin[1])
    df['z'] = flipz * (df['z'] - origin[2])
    #os.remove(temp_out_fn) DEBUG

    new_coords = df[['x','y','z']].values
    out_basename, out_ext = os.path.splitext(out_gii_fn)
    
    if out_ext == '.h5':
        f_h5 = h5.File(out_gii_fn, 'w')
        f_h5.create_dataset('data', data=new_coords) 
        f_h5.close()
        save_mesh(out_path+'.surf.gii', new_coords, faces, volume_info=volume_info)
    elif out_ext =='.npz' :
        assert new_coords.shape[1]==3, 'Error: shape of points is incorrect ' + new_coords.shape 
        np.savez(out_basename, points=new_coords)
    else :
        print('\tWriting Transformed Surface:',out_gii_fn, faces.shape )
        save_mesh(out_gii_fn, new_coords, faces, volume_info=volume_info)
    
    nii_fn = out_path +  '.nii.gz'
    if ref_vol_fn != None :
        img = nb.load(ref_vol_fn)
        steps=img.affine[[0,1,2],[0,1,2]]
        starts=img.affine[[0,1,2],3]
        dimensions=img.shape
        interp_vol, _  = mesh_to_volume(new_coords, np.ones(new_coords.shape[0]), dimensions, starts, steps)
        print('\tWriting surface to volume file:',nii_fn)
        nib.Nifti1Image(interp_vol, nib.load(ref_vol_fn).affine).to_filename(nii_fn)
    
    #obj_fn = out_path +  '.obj'
    #save_obj(obj_fn,coords, faces)
<|MERGE_RESOLUTION|>--- conflicted
+++ resolved
@@ -142,13 +142,8 @@
 
     return points[unique_index,:], unique_index, unique_inverse
 
-<<<<<<< HEAD
 def upsample_over_faces(surf_fn, resolution, out_fn,  face_mask=None, profiles_vtr=None, slab_start=None, slab_end=None, ref_faces=None) :
     print(surf_fn)
-=======
-def upsample_over_faces(surf_fn, resolution, out_fn,  face_mask=None, coord_mask=None, profiles_vtr=None, slab_start=None, slab_end=None, ref_faces=None) :
-    
->>>>>>> 6c66df7c
     coords, faces = load_mesh_ext(surf_fn)
 
     if type(faces) == type(None):
