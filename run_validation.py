from receptorInterpolate import receptorInterpolate
from nibabel.processing import resample_from_to, resample_to_output

from plot_interpolation_validation import plot_validation
from os.path import exists
import nibabel as nib
import pandas as pd
import matplotlib.pyplot as plt
import numpy as np

def load_template():
    #Load Template
    template=nib.load("output/MR1/R_slab_1/final/flum_space-mni_500um.nii.gz")
    return template 
clobber=False
### Inputs
slab=1
rec_fn="simulation_validation/equivolume_layers_right.mnc"
srv_rsl_fn="srv/mri1_gm_bg_srv.nii.gz"
#cls_fn="srv/mri1_gm_bg_srv.nii.gz"
output_dir="./simulation_validation"
ligand="flum"
slice_info_fn=""
rec_df_fn="output/MR1/R_slab_1/coregistration/autoradiograph_info.csv"
transforms_fn="output/MR1/R_slab_1/coregistration/transforms.json"

### Preprocessing Outputs
rec_crop_fn="simulation_validation/equivolume_layers_right_crop.nii.gz"
cls_fn = srv_rsl_crop_fn = "simulation_validation/mri1_gm_bg_srv_slab-1_crop.nii.gz"

template=None 

#Crop REC
if not exists(rec_crop_fn) or clobber :
    print('Crop', rec_fn)
    if template == None : template = load_template() 
    rec_img = nib.load(rec_fn)
    print(template.shape)
    rec_rsl = resample_from_to(rec_img, template)
    print(rec_rsl.shape)
    del template
    del rec_img
    resample_to_output(rec_rsl,voxel_sizes=[0.2,0.02,0.2], order=0 ).to_filename(rec_crop_fn)

    del rec_rsl

#Crop SRV
if not exists(srv_rsl_crop_fn ) or clobber :
    print('Crop', srv_rsl_fn)
    if template == None : template = load_template() 
    srv_rsl = nib.load(srv_rsl_fn)
    srv_rsl_crop = resample_from_to(srv_rsl, template)
    srv_rsl_crop = resample_to_output(srv_rsl_crop, voxel_sizes=[0.2,0.02,0.2], order=1) 
    srv_rsl_crop.to_filename(srv_rsl_crop_fn)

<<<<<<< HEAD
#if not exists("./simulation_validation/flum.nii.gz") or clobber : 
#    print('run receptorInterpolate')
#    receptorInterpolate( slab, rec_crop_fn, output_dir+'/flum_validation.nii.gz', srv_rsl_crop_fn, cls_fn, output_dir, ligand, rec_df_fn, clobber=False)
=======
clobber=True
if not exists("./simulation_validation/flum.nii.gz") or clobber : 
    print('run receptorInterpolate')
    
    receptorInterpolate( slab, output_dir+'/flum_validation.nii.gz', rec_crop_fn, srv_rsl_crop_fn, cls_fn, output_dir, ligand, rec_df_fn, clobber=False)
>>>>>>> 03aaf837

exit(1)

#if not exists("./simulation_validation/flum_validation.csv") or clobber : 
#    exit(1)
#    receptorInterpolate( slab, rec_crop_fn, srv_rsl_crop_fn, cls_fn, output_dir, ligand, rec_df_fn, transforms_fn, clobber=False, validation=True)

#gm_img = nib.load(cls_fn)
#gm = gm_img.get_data()

#flum_img = nib.load("./simulation_validation/flum.nii.gz")
#flum_vol = flum_img.get_data()

ground_truth_img = nib.load(rec_crop_fn)
ground_truth_vol = ground_truth_img.get_data()
errorVolume = np.zeros(flum_vol.shape)
simulation_error=[]
for y in range(flum_vol.shape[1]) :
    f = flum_vol[:,y,:]
    g = gm[:,y,:]
    t = ground_truth_vol[:,y,:]
    
    i = (g > 0.1) & (t > 0.1) 
    I = np.sum(i)
    e=np.zeros(t.shape)
    if  I  > 0 and np.sum(f) > 0 :
        e[i] = f[i] / t[i]
        errorVolume[:,y,:] = e
        #e = f / t
        #print(np.sum(f[i]), np.sum(t[i]))
        error = np.mean(e[i])
        #plt.subplot(4,1,1); plt.imshow(g);
        #plt.subplot(4,1,2); 
        #plt.imshow(f);
        #plt.subplot(4,1,3); plt.imshow(t);
        #plt.subplot(4,1,4); plt.imshow(e);
        #plt.title(error)
        #plt.show()
    else : 
        error = 0.
    
    simulation_error += [ error ]

nib.Nifti1Image(errorVolume, flum_img.affine).to_filename("simulation_validation/error.nii.gz")
df = pd.read_csv("simulation_validation/flum_validation.csv" )

plt.plot(simulation_error)
plt.scatter(df["i"].values, df["error"].values, c='r')
plt.show()

<|MERGE_RESOLUTION|>--- conflicted
+++ resolved
@@ -53,17 +53,11 @@
     srv_rsl_crop = resample_to_output(srv_rsl_crop, voxel_sizes=[0.2,0.02,0.2], order=1) 
     srv_rsl_crop.to_filename(srv_rsl_crop_fn)
 
-<<<<<<< HEAD
-#if not exists("./simulation_validation/flum.nii.gz") or clobber : 
-#    print('run receptorInterpolate')
-#    receptorInterpolate( slab, rec_crop_fn, output_dir+'/flum_validation.nii.gz', srv_rsl_crop_fn, cls_fn, output_dir, ligand, rec_df_fn, clobber=False)
-=======
 clobber=True
 if not exists("./simulation_validation/flum.nii.gz") or clobber : 
     print('run receptorInterpolate')
     
     receptorInterpolate( slab, output_dir+'/flum_validation.nii.gz', rec_crop_fn, srv_rsl_crop_fn, cls_fn, output_dir, ligand, rec_df_fn, clobber=False)
->>>>>>> 03aaf837
 
 exit(1)
 
