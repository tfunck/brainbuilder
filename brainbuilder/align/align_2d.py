"""Performs 2D non-linear alignment of sections to sections from reference volume using ANTs."""

import glob
import json
import logging
import os
import shutil
import tempfile

import brainbuilder.utils.ants_nibabel as nib
import matplotlib.pyplot as plt
import numpy as np
import pandas as pd
from brainbuilder.qc.validate_section_alignment_to_ref import get_section_metric
from brainbuilder.utils import utils
from brainbuilder.utils.utils import (
    AntsParams,
    check_volume,
    concatenate_sections_to_volume,
    resample_to_resolution,
    shell,
    threshold,
)
from joblib import Parallel, cpu_count, delayed
from skimage.transform import resize

logger = utils.get_logger(__name__)


def resample_reference_to_sections(
    resolution: float,
    input_fn: str,
    ref_fn: str,
    tfm_inv_fn: str,
    output_dir: str,
<<<<<<< HEAD
    xmax : int,
    ymax : int, 
    zmax : int,
=======
    ymax: int,
>>>>>>> ea6bfb55
    section_thickness: float,
    clobber: bool = False,
) -> tuple:
    """Apply 3d transformation and resample volume into the same coordinate space as 3d receptor volume.

        The steps of this function are:
        1. Apply 3d transformation to the reference volume
        2. Resample the transformed volume to the resolution of the reconstruction
        3. Resample the transformed volume to the resolution of the section width on the y axis and the resolution of the reconstruction on the x and z axis

    Inputs:
        :param resolution:     current resolution level
        :param input_fn:     gm super-resolution volume (srv) extracted from donor brain
        :param ref_fn:     brain mask of segmented autoradiographs
        :param tfm_inv_fn:   3d transformation from mni to receptor coordinate space
        :return iso_output_fn:   gm srv volume in receptor coordinate space with isotropic voxels at <resolution>mm
        :return output_fn:  gm srv volume in receptor coordinate space with <section_thickness> dimension size along the y axis
    """
    basename = os.path.basename(input_fn).split(".")[0]

    iso_output_fn = f"{output_dir}/{basename}_{resolution}mm_iso.nii.gz"
    output_fn = f"{output_dir}/{basename}_{resolution}mm_space-nat.nii.gz"

<<<<<<< HEAD
    if (
        True or not os.path.exists(iso_output_fn) or not os.path.exists(output_fn) or clobber
    ):  
=======
    if not os.path.exists(iso_output_fn) or not os.path.exists(output_fn) or clobber:
>>>>>>> ea6bfb55
        # Apply 3d transformation to the reference volume
        rand = tempfile.NamedTemporaryFile().name

        utils.simple_ants_apply_tfm(input_fn, ref_fn, tfm_inv_fn, iso_output_fn, ndim=3)

        img = nib.load(iso_output_fn)
        vol = img.get_fdata()

        assert np.sum(vol) > 0, f"Error: empty volume {iso_output_fn}"

<<<<<<< HEAD
        vol = vol.astype(np.uint8)

=======
        vol = (255 * (vol - vol.min()) / (vol.max() - vol.min())).astype(np.uint8)

        # Resample the transformed volume to the resolution of the reconstruction
        # img_iso = resample_to_resolution(
        #    vol,
        #    [float(resolution)] * 3,
        #    order=3,
        #    affine=aff,
        #    dtype=np.uint8,
        # )
        ref_img = nib.load(ref_fn)

        assert np.sum(vol) > 0, f"Error: empty volume {output_fn}"

        img_iso_ar = resize(vol, ref_img.shape, order=1, preserve_range=True).astype(
            np.uint8
        )

        assert np.sum(img_iso_ar) > 0, f"Error: empty volume {output_fn}"

        img_iso = nib.Nifti1Image(img_iso_ar, ref_img.affine, direction_order="lpi")

        img_iso.to_filename(iso_output_fn)

>>>>>>> ea6bfb55
        # Resample the transformed volume to the resolution of the section width on the y axis and the resolution of the reconstruction on the x and z axis
        affine = img.affine.copy()
        affine[0, 0] = affine[2,2] = resolution
        affine[1, 1] = section_thickness
<<<<<<< HEAD
       
        vol = resize(
            vol.astype(float), (xmax, ymax, zmax), order=1
=======

        assert np.sum(vol) > 0, f"Error: empty volume {output_fn}"
        print(np.unique(vol))

        vol = resize(
            vol.astype(float), (vol.shape[0], ymax, vol.shape[2]), order=1
>>>>>>> ea6bfb55
        )  # .astype(np.uint8)
        img_out = nib.Nifti1Image(vol, affine, direction_order="lpi")

        img_out.to_filename(output_fn)

        assert np.sum(vol) > 0, f"Error: empty volume {output_fn}"


    return iso_output_fn, output_fn


def check_alignment_files(
    fx_fn: str, mv_fn: str, minimum_foreground_ratio: float = 0.2
) -> bool:
    """Check that the volume is not empty and return number of foreground voxels."""
    fx_foreground = check_volume(fx_fn)
    mv_foreground = check_volume(mv_fn)

    if (mv_foreground / fx_foreground < minimum_foreground_ratio) or (
        fx_foreground / mv_foreground < minimum_foreground_ratio
    ):
        logger.warning(
            f"Warning: skipping registration for due to insufficient foreground ratio between fixed and moving images:\n\tfx: {fx_fn}\n\tmv: {mv_fn}"
        )
        logger.warning(
            f" fixed image foreground voxels: {fx_foreground}, moving image foreground voxels: {mv_foreground}, minimum ratio: {minimum_foreground_ratio}"
        )
        return False
    return True


def create_identity_transform_2d(
    section_fn: str, tfm_prefix: str, output_log_fname: str
) -> str:
    """Create identity transform for 2D images.

    Description: Create identity transform for 2D images using ANTs.

    :param tfm_fn: transform filename
    :return: tfm_fn
    """
    tfm_fn = tfm_prefix + "Composite.h5"

    command_str = f"antsRegistration -v 1 -d 2 --write-composite-transform 1 -m GC[{section_fn},{section_fn},1,0,Regular,1] -t Rigid[1] -c 1 -f 1 -s 0  -o {tfm_prefix} &> {output_log_fname}"

    shell(command_str)

    assert os.path.exists(tfm_fn), f"Error: output does not exist {tfm_fn}"

    return tfm_fn


def ants_registration_2d_section(
    fx_fn: str,
    mv_fn: str,
    itr_list: str,
    s_list: str,
    f_list: str,
    prefix: str,
    transforms: list,
    metrics: list,
    bins: int = 32,
    sampling: float = 0.9,
    step: float = 0.5,
    masks: bool = False,
    init_tfm: str = None,
    write_composite_transform: int = 1,
    clobber: bool = False,
    exit_on_failure: bool = False,
    minimum_foreground_ratio: float = 0.2,
    verbose: bool = False,
) -> tuple:
    """Use ANTs to register 2d sections.

    Description: Calculate a series of transformations using ANTs to register 2d sections based on user provided parameters.

    :param fx_fn: fixed image filename
    :param mv_fn: moving image filename
    :param itr_list: list of iterations
    :param s_list: list of smoothing factors
    :param f_list: list of downsample factor sizes
    :param prefix: prefix for output files
    :param transforms: list of transforms
    :param metrics: list of metrics
    :param bins: bins
    :param sampling: sampling
    :param step: step
    :param init_tfm: initial transform
    :return: final_tfm, mv_rsl_fn
    """
    last_transform = None
    last_metric = None

    if write_composite_transform:
        final_tfm = f"{prefix}_{transforms[-1]}_{metrics[-1]}_Composite.h5"

    else:
        n_tfm = len(metrics) - 1

        if init_tfm != "identity":
            n_tfm += 1

        final_tfm = f"{prefix}_{transforms[-1]}_{metrics[-1]}_{n_tfm}Warp.nii.gz"

    mv_rsl_fn = f"{prefix}_{transforms[-1]}_{metrics[-1]}_cls_rsl.nii.gz"

    verbose = 0 if logger.getEffectiveLevel() == logging.INFO else 1

    if not os.path.exists(final_tfm) or not os.path.exists(mv_rsl_fn) or clobber:
        for transform, metric, f_str, s_str, itr_str in zip(
            transforms, metrics, f_list, s_list, itr_list
        ):
            command_log_fname = prefix + f"{transform}_{metric}_command.txt"
            output_log_fname = prefix + f"{transform}_{metric}_output.txt"

            mv_rsl_fn = f"{prefix}_{transform}_{metric}_cls_rsl.nii.gz"

            # check that the input files exist, are not empty, and have a sufficient number of foreground pixels
            if not check_alignment_files(
                fx_fn, mv_fn, minimum_foreground_ratio=minimum_foreground_ratio
            ):
                print("\tSkipping registration step.")
                if not (isinstance(init_tfm, str) and os.path.exists(init_tfm)):
                    init_tfm = create_identity_transform_2d(
                        mv_fn, prefix + "_identity_tfm_", command_log_fname
                    )
                return init_tfm, mv_fn

            if not isinstance(last_transform, type(None)):
                init_str = f"--initial-moving-transform {prefix}_{last_transform}_{last_metric}_Composite.h5"
            elif isinstance(init_tfm, str) and os.path.exists(init_tfm):
                init_str = f"--initial-moving-transform {init_tfm}"
            elif init_tfm == "identity":
                init_str = ""
            else:
                init_str = f"--initial-moving-transform [{fx_fn},{mv_fn},1]"

            command_str = f"antsRegistration -v 1 -d 2 --write-composite-transform {write_composite_transform} {init_str} -o [{prefix}_{transform}_{metric}_,{mv_rsl_fn},/tmp/out_inv.nii.gz] -t {transform}[{step}]  -m {metric}[{fx_fn},{mv_fn},1,{bins},Random,{sampling}] -s {s_str} -f {f_str} -c {itr_str} "

            if int(verbose) <= 0:
                command_str += f" &> {output_log_fname}"

            if masks:
                mask_fx = threshold(fx_fn)
                mask_mv = threshold(mv_fn)
                command_str += f" -x [{mask_fx},{mask_mv}] "

            last_transform = transform
            last_metric = metric

            logger.debug(command_str)

            with open(command_log_fname, "w") as f:
                f.write(command_str)

            shell(command_str)
            assert (
                not exit_on_failure or np.sum(np.abs(nib.load(mv_rsl_fn).dataobj)) > 0
            ), f"Error: empty volume {mv_rsl_fn}"

    assert os.path.exists(final_tfm), f"Error: output does not exist {final_tfm}"
    assert os.path.exists(mv_rsl_fn), f"Error: output does not exist {mv_rsl_fn}"

    return final_tfm, mv_rsl_fn


def affine_trials(
    fx_fn: str,
    mv_fn: str,
    linParams: AntsParams,
    prefix: str,
    n_trials: int = 5,
    verbose: bool = False,
) -> str:
    """About: Calculate affine transformation between volumes.

    Description: Try multiple affine transformations and return the best one based on dice score.
    :param fx_fn: fixed image filename
    :param mv_fn: moving image filename
    :param linParams: linear parameters
    :param prefix: prefix
    :param n_trials: number of trials
    :param verbose: verbose
    :return: affine_tfm
    """
    lin_transforms = ["Rigid", "Similarity", "Affine"]
    max_dice = 0
    best_trial = 0
    affine_tfm_trials = {}

    affine_dir = prefix + "_affines/"

    os.makedirs(affine_dir, exist_ok=True)

    for trial in range(n_trials):
        n = len(lin_transforms)
        itr_list = [linParams.itr_str] * n
        s_list = [linParams.s_str] * n
        f_list = [linParams.f_str] * n

        trial_prefix = affine_dir + f"_trial-{trial}"

        affine_tfm, mv_rsl_fn = ants_registration_2d_section(
            fx_fn=fx_fn,
            mv_fn=mv_fn,
            itr_list=itr_list,
            s_list=s_list,
            f_list=f_list,
            prefix=trial_prefix,
            transforms=lin_transforms,
            sampling=0.8,
            metrics=["Mattes"] * len(lin_transforms),
            verbose=verbose,
        )

        trial_dice, _ = get_section_metric(
            fx_fn, mv_rsl_fn, trial_prefix + "_dice.png", 0, verbose=False
        )

        best_trial = trial if trial_dice > max_dice else best_trial
        max_dice = trial_dice if trial_dice > max_dice else max_dice
        affine_tfm_trials[trial] = affine_tfm

    json.dump(affine_tfm_trials, open(f"{prefix}_affine_tfm_trials.json", "w"))

    for fn in glob.glob(f"{prefix}/*trial-*"):
        if "_trial-{best_trial}" not in fn:
            os.remove(fn)

    affine_tfm = affine_tfm_trials[best_trial]

    return affine_tfm


def align_2d_parallel(
    tfm_dir: str,
    resolution: float,
    resolution_list: list,
    row: pd.Series,
    file_to_align: str = "seg_rsl",
    use_syn: bool = True,
    base_lin_itr: int = 100,
    base_nl_itr: int = 30,
    n_affine_trials: int = 5,
    verbose: bool = False,
) -> int:
    """Align 2d sections to sections.

    Description: Calculate affine and non-linear transformations using ANTs to register 2d sections.

    :param output_dir: directory to store intermediate files
    :param mv_dir: directory to store intermediate files
    :param resolution_itr: current iteration
    :param resolution: resolution of the current iteration
    :param resolution_list: list of resolutions
    :param row: row
    :param file_to_align: file to align
    :param use_syn: use syn registration
    :param step: step
    :param bins: bins
    :param base_lin_itr: number of iterations for linear alignment
    :param base_nl_itr: number of iterations for nonlinear alignment
    :param base_cc_itr: number of iterations for cross correlation
    :param n_affine_trials: number of affine trials
    :param verbose: verbose
    :return: 0
    """
    # Set strings for alignment parameters
    base_nl_itr = 30

    linParams = AntsParams(resolution_list, resolution, base_lin_itr)

    nlParams = AntsParams(resolution_list, resolution, base_nl_itr)

    y = int(row["sample"])
    base = row["base"]

    prefix = f"{tfm_dir}/{base}_y-{y}"

    fx_fn = row["fx"]

    mv_fn = row[file_to_align]

    verbose = False
    affine_tfm = affine_trials(
        fx_fn, mv_fn, linParams, prefix, n_trials=n_affine_trials, verbose=verbose
    )

    if use_syn:
        nl_metrics = ["Mattes"]
        if resolution == resolution_list[-1]:
            nl_metrics = ["Mattes", "CC"]

        transforms = ["SyN"] * len(nl_metrics)

        syn_tfm, _ = ants_registration_2d_section(
            fx_fn=fx_fn,
            mv_fn=mv_fn,
            itr_list=[nlParams.itr_str, 20],
            s_list=[nlParams.s_str, 0],
            f_list=[nlParams.f_str, 1],
            prefix=prefix,
            transforms=transforms,
            metrics=nl_metrics,
            init_tfm=affine_tfm,
            step=0.1,
            verbose=verbose,
        )
    else:
        syn_tfm = affine_tfm

    cmd = f"antsApplyTransforms -v 0 -d 2 -n NearestNeighbor -i {mv_fn} -r {fx_fn} -t {syn_tfm} -o {row['2d_align_cls']} "

    shell(cmd, True)

    shutil.copy(syn_tfm, row["2d_tfm"])

    plt.imshow(nib.load(fx_fn).get_fdata())
    plt.imshow(
        nib.load(row["2d_align_cls"]).get_fdata(), cmap="nipy_spectral", alpha=0.4
    )
    plt.savefig(f"{prefix}_qc.png")
    plt.close()

    # assert np.sum(nib.load(prefix+'_cls_rsl.nii.gz').dataobj) > 0, 'Error: 2d affine transfromation failed'
    assert os.path.exists(
        f"{prefix}_cls_rsl.nii.gz"
    ), f"Error: output does not exist {prefix}_cls_rsl.nii.gz"

    return 0


def apply_transforms_parallel(
    tfm_dir: str,
    resolution: float,
    row: pd.Series,
    tissue_str: str = "",
    file_str: str = "img",
    interpolation: str = "Linear",
    verbose: bool = False,
) -> int:
    """Apply transforms to 2d sections.

    Description: Apply transforms to downsampled files to get the final 2d sections. A gaussian filter is used to pre-filter the images to avoid aliasing.

    :param tfm_dir: directory to store intermediate files
    :param mv_dir: directory to store intermediate files
    :param resolution: resolution of the current iteration
    :param row: row
    :return: 0
    """
    out_fn = row["2d_align" + tissue_str]

    if os.path.exists(out_fn):
        return out_fn

    y = int(row["sample"])

    base = row["base"]

    prefix = f"{tfm_dir}/{base}_y-{y}"

    img_rsl_fn = f"{prefix}_{resolution}mm{tissue_str}.nii.gz"

    img_fn = row[file_str]

    try:
        img = nib.load(img_fn)
    except Exception as e:
        logger.critical(f"Error loading image {img_fn}: {e}")
        exit(1)

    img_res = np.array([img.affine[0, 0], img.affine[1, 1]])

    # if we're not at the final resolution, we need to downsample the image
    if resolution != img_res[0] or resolution != img_res[1]:
        # sigma = utils.calculate_sigma_for_downsampling(resolution / img_res)
        # vol = img.get_fdata()
        # vol = gaussian_filter(vol, sigma)

        resample_to_resolution(
            img_fn,
            [float(resolution), float(resolution)],
            order=2,
            output_filename=img_rsl_fn,
        )

        # nib.Nifti1Image(vol, img.affine, direction_order="lpi").to_filename(img_rsl_fn)
    else:
        # if we're at the final resolution, we need to symlink the image

        # Check if the symlink exists and points to the correct file
        if os.path.islink(img_rsl_fn):
            if os.readlink(img_rsl_fn) != img_fn:
                os.remove(img_rsl_fn)
                os.symlink(img_fn, img_rsl_fn)

        elif not os.path.exists(img_rsl_fn):
            os.symlink(img_fn, img_rsl_fn)

        # the symlink is just created to help qc if the user needs to check the moving image before alignment
        # however ITK does not support symlinks so we rename img_rsl_fn to the actual file name
        img_rsl_fn = img_fn

    fx_fn = img_rsl_fn

    tfm_fn = row["2d_tfm"]

    cmd = f"antsApplyTransforms -v {int(verbose)} -d 2 -n {interpolation} -i {img_rsl_fn} -r {fx_fn} -t {tfm_fn} -o {out_fn} "

    shell(cmd, True)

    assert os.path.exists(f"{out_fn}"), "Error apply nl 2d tfm to img autoradiograph"

    return out_fn


def get_align_2d_to_do(sect_info: pd.DataFrame, clobber: bool = False) -> tuple:
    """Get files that need to be aligned.

    Description: Get list of files that need to be aligned and resampled based on whether tfm_fn and cls_fn exist.

    :param sect_info: dataframe containing section information
    :param clobber: clobber
    :return: to_do_sect_info, to_do_resample_sect_info
    """
    to_do_sect_info = []
    to_do_resample_sect_info = []

    for idx, (_, row) in enumerate(sect_info.iterrows()):
        cls_fn = row["2d_align_cls"]
        tfm_fn = row["2d_tfm"]
        out_fn = row["2d_align"]

        if not os.path.exists(tfm_fn) or not os.path.exists(cls_fn) or clobber:
            to_do_sect_info.append(row)

        if not os.path.exists(out_fn):
            to_do_resample_sect_info.append(row)

    return to_do_sect_info, to_do_resample_sect_info


def get_align_filenames(
    tfm_dir: str,
    sect_info: pd.DataFrame,
) -> pd.DataFrame:
    """Get filenames for alignment.

    :param tfm_dir: directory to store intermediate files
    :param sect_info: dataframe containing section information
    :return: sect_info
    """
    os.makedirs(tfm_dir, exist_ok=True)

    sect_info["2d_tfm_affine"] = [""] * sect_info.shape[0]
    sect_info["2d_tfm"] = [""] * sect_info.shape[0]
    sect_info["2d_align"] = [""] * sect_info.shape[0]
    sect_info["2d_align_cls"] = [""] * sect_info.shape[0]

    for idx, (_, row) in enumerate(sect_info.iterrows()):
        y = int(row["sample"])
        base = row["base"]
        prefix = f"{tfm_dir}/{base}_y-{y}"
        cls_fn = prefix + "_cls_rsl.nii.gz"
        out_fn = prefix + "_rsl.nii.gz"
        tfm_fn = prefix + "_Composite.h5"
        tfm_affine_fn = prefix + "_Affine_Composite.h5"

        sect_info.loc[idx, "2d_tfm"] = tfm_fn
        sect_info.loc[idx, "2d_tfm_affine"] = tfm_affine_fn

        sect_info.loc[idx, "2d_align_cls"] = cls_fn
        sect_info.loc[idx, "2d_align"] = out_fn

    return sect_info


def align_sections(
    sect_info: pd.DataFrame,
    output_dir: str,
    resolution: float,
    resolution_list: list,
    base_lin_itr: int = 100,
    base_nl_itr: int = 30,
    file_to_align: str = "seg_rsl",
    use_syn: bool = True,
    num_cores: int = 0,
    interpolation: str = "Linear",
    verbose: bool = False,
) -> None:
    """Align sections to sections from reference volume using ANTs.

    :param sect_info: dataframe containing information about sections
    :param rec_fn: filename of volume with 2d sections
    :param ref_fn: filename of reference volume transformed into acquisition space
    :param mv_dir: directory to store intermediate files
    :param output_dir: directory to store output files
    :param resolution: resolution to use for alignment
    :param resolution_itr: iteration of the resolution in the resolution list
    :param resolution_list: list of resolutions to use for alignment
    :param base_lin_itr: number of iterations for linear alignment
    :param base_nl_itr: number of iterations for nonlinear alignment
    :param base_cc_itr: number of iterations for cross correlation
    :param file_to_align: filename of file to align
    :param use_syn: use syn registration
    :param batch_processing: batch processing
    :param verbose: verbose
    :param clobber: clobber
    :return: None
    """
    num_cores = cpu_count() if num_cores == 0 else num_cores

    # num_cores = 1

    sect_info.reset_index(drop=True, inplace=True)

    tfm_dir = output_dir + os.sep + "tfm"

    sect_info = get_align_filenames(tfm_dir, sect_info)

    # get lists of files that need to be aligned and resampled
    to_do_sect_info, to_do_resample_sect_info = get_align_2d_to_do(sect_info)

    if len(to_do_sect_info) > 0:
        Parallel(n_jobs=num_cores, backend="multiprocessing")(
            delayed(align_2d_parallel)(
                tfm_dir,
                resolution,
                resolution_list,
                row,
                base_lin_itr=base_lin_itr,
                base_nl_itr=base_nl_itr,
                file_to_align=file_to_align,
                use_syn=use_syn,
                verbose=verbose,
            )
            for row in to_do_sect_info
        )

    if len(to_do_resample_sect_info) > 0:
        Parallel(n_jobs=num_cores, backend="multiprocessing")(
            delayed(apply_transforms_parallel)(
                tfm_dir, resolution, row, interpolation=interpolation, verbose=verbose
            )
            for row in to_do_resample_sect_info
        )

    return sect_info


def concatenate_tfm_sections_to_volume(
    sect_info: pd.DataFrame,
    rec_fn: str,
    output_dir: str,
    out_fn: str,
    target_str: str = "",
) -> pd.DataFrame:
    """Concatenate 2D sections into output volume.

    Description: Concatenate 2D sections into output volume. The steps of this function are:

    :param sect_info: dataframe containing section information
    :param rec_fn: filename of volume with 2d sections
    :param output_dir: directory to store output files
    :param out_fn: output filename
    :param target_str: target string
    :return: sect_info
    """
    hires_img = nib.load(rec_fn)
    target_name = "2d_align" + target_str

    # sect_info[target_name] = [""] * sect_info.shape[0]

    # def set_target_name(base, y):
    #    return f"{tfm_dir}/{base}_y-{y}_{target_str}.nii.gz"

    # sect_info[target_name] = sect_info.apply(
    #    lambda row: set_target_name(row["base"], int(row["sample"])), axis=1
    # )

    concatenate_sections_to_volume(
        sect_info, target_name, out_fn, hires_img.shape, hires_img.affine
    )

    return sect_info


def align_2d(
    sect_info: pd.DataFrame,
    nl_2d_dir: str,
    ref_rsl_fn: str,
    resolution: float,
    resolution_list: list,
    seg_rsl_fn: str,
    nl_3d_tfm_inv_fn: str,
    nl_2d_vol_fn: str,
    nl_2d_cls_fn: str,
    section_thickness: float,
    base_lin_itr: int = 100,
    base_nl_itr: int = 20,
    use_syn: bool = True,
    file_to_align: str = "seg_rsl",
    num_cores: int = 1,
    interpolation: str = "Linear",
    clobber: bool = False,
) -> pd.DataFrame:
    """Align 2D sections to sections from reference volume using ANTs.

    Description: Align 2D sections to sections from reference volume using ANTs. The steps of this function are:
    1. Resample reference volume to the resolution of the reconstruction and to the section width along the y-axis
    2. Create 2D sections from the resampled reference volume
    3. Align 2D sections to sections from reference volume using ANTs
    4. Concatenate 2D sections into output volumes

    :param sect_info: dataframe containing section information
    :param nl_2d_dir: directory to store intermediate files
    :param seg_dir: directory to store intermediate files
    :param ref_rsl_fn: filename of volume of template downsampled to 3D resolution
    :param resolution: resolution of the current iteration
    :param resolution_itr: current iteration
    :param resolution_list: list of resolutions
    :param chunk_info: dataframe containing chunk information
    :param resolution: resolution of the current iteration
    :param resolution_itr: current iteration
    :param resolution_list: list of resolutions
    :param file_to_align: file to align
    :param target_str: target string
    :return: sect_info
    """
    example_2d_fn =sect_info["seg_rsl"].values[0]
    xmax, zmax = nib.load(example_2d_fn).shape
    ymax = sect_info["sample"].max() + 1

    print(example_2d_fn, xmax,  zmax)

    # Apply 3D transformation to reference volume and resample to the resolution
    # of the reconstruction and to the section thickness along the y-axis
    _, ref_space_nat_fn = resample_reference_to_sections(
        float(resolution),
        ref_rsl_fn,
        seg_rsl_fn,
        nl_3d_tfm_inv_fn,
        nl_2d_dir,
        xmax,
        ymax,
<<<<<<< HEAD
        zmax,
        section_thickness
=======
        section_thickness,
>>>>>>> ea6bfb55
    )

    # Define fixed 'fx' filenames for each section from the resampled reference volume
    sect_info["fx"] = utils.get_fx_list(sect_info, nl_2d_dir, "_fx")

    # Create 2D sections from the resampled reference volume
    utils.create_2d_sections(
        sect_info["fx"].values,
        sect_info["sample"].values,
        ref_space_nat_fn,
        nl_2d_dir,
        dtype=np.uint8,
    )

    logger.info("\t\tStep 4: 2d nl alignment")
    sect_info["base"] = sect_info["raw"].apply(
        lambda x: os.path.basename(x).split(".")[0]
    )

    # Align 2D sections to sections from reference volume using ANTs
    sect_info = align_sections(
        sect_info,
        nl_2d_dir,
        resolution,
        resolution_list,
        use_syn=use_syn,
        base_lin_itr=base_lin_itr,
        base_nl_itr=base_nl_itr,
        num_cores=num_cores,
        interpolation=interpolation,
        file_to_align=file_to_align,
    )

    # Concatenate 2D nonlinear aligned sections into output volume
    sect_info = concatenate_tfm_sections_to_volume(
        sect_info, ref_space_nat_fn, nl_2d_dir, nl_2d_vol_fn
    )

    # Concatenate 2D nonlinear aligned cls sections into an output volume
    sect_info = concatenate_tfm_sections_to_volume(
        sect_info, ref_space_nat_fn, nl_2d_dir, nl_2d_cls_fn, target_str="_cls"
    )

    return sect_info, ref_space_nat_fn<|MERGE_RESOLUTION|>--- conflicted
+++ resolved
@@ -33,13 +33,7 @@
     ref_fn: str,
     tfm_inv_fn: str,
     output_dir: str,
-<<<<<<< HEAD
-    xmax : int,
-    ymax : int, 
-    zmax : int,
-=======
     ymax: int,
->>>>>>> ea6bfb55
     section_thickness: float,
     clobber: bool = False,
 ) -> tuple:
@@ -63,13 +57,7 @@
     iso_output_fn = f"{output_dir}/{basename}_{resolution}mm_iso.nii.gz"
     output_fn = f"{output_dir}/{basename}_{resolution}mm_space-nat.nii.gz"
 
-<<<<<<< HEAD
-    if (
-        True or not os.path.exists(iso_output_fn) or not os.path.exists(output_fn) or clobber
-    ):  
-=======
     if not os.path.exists(iso_output_fn) or not os.path.exists(output_fn) or clobber:
->>>>>>> ea6bfb55
         # Apply 3d transformation to the reference volume
         rand = tempfile.NamedTemporaryFile().name
 
@@ -80,10 +68,6 @@
 
         assert np.sum(vol) > 0, f"Error: empty volume {iso_output_fn}"
 
-<<<<<<< HEAD
-        vol = vol.astype(np.uint8)
-
-=======
         vol = (255 * (vol - vol.min()) / (vol.max() - vol.min())).astype(np.uint8)
 
         # Resample the transformed volume to the resolution of the reconstruction
@@ -108,23 +92,16 @@
 
         img_iso.to_filename(iso_output_fn)
 
->>>>>>> ea6bfb55
         # Resample the transformed volume to the resolution of the section width on the y axis and the resolution of the reconstruction on the x and z axis
         affine = img.affine.copy()
         affine[0, 0] = affine[2,2] = resolution
         affine[1, 1] = section_thickness
-<<<<<<< HEAD
-       
-        vol = resize(
-            vol.astype(float), (xmax, ymax, zmax), order=1
-=======
 
         assert np.sum(vol) > 0, f"Error: empty volume {output_fn}"
         print(np.unique(vol))
 
         vol = resize(
             vol.astype(float), (vol.shape[0], ymax, vol.shape[2]), order=1
->>>>>>> ea6bfb55
         )  # .astype(np.uint8)
         img_out = nib.Nifti1Image(vol, affine, direction_order="lpi")
 
@@ -771,12 +748,7 @@
         nl_2d_dir,
         xmax,
         ymax,
-<<<<<<< HEAD
-        zmax,
-        section_thickness
-=======
         section_thickness,
->>>>>>> ea6bfb55
     )
 
     # Define fixed 'fx' filenames for each section from the resampled reference volume
