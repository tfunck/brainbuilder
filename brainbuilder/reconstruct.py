"""Main functions for launching 3D reconstruction with BrainBuilder."""

import argparse
import os

import pandas as pd

from brainbuilder.downsample import downsample_sections
from brainbuilder.initalign import initalign
from brainbuilder.interpsections import interpolate_missing_sections
from brainbuilder.qc.validate_interp_error import validate_interp_error
from brainbuilder.segment import segment
from brainbuilder.utils import utils
from brainbuilder.utils.validate_inputs import validate_inputs
from brainbuilder.volalign import multiresolution_alignment

base_file_dir, fn = os.path.split(os.path.abspath(__file__))
repo_dir = f"{base_file_dir}/../"

global file_dir
base_file_dir, fn = os.path.split(os.path.abspath(__file__))
file_dir = base_file_dir + os.sep + "section_numbers" + os.sep
manual_dir = base_file_dir + os.sep + "manual_points" + os.sep


def setup_args(args: argparse.Namespace) -> argparse.Namespace:
    """Setup the parameters and filenames that will be used in the reconstruction.

    :param args:   user input arguments
    :return args:   user input arguments with some additional parameters tacked on in this function
    """
    ###
    ### Parameters
    ###

    if args.chunk_info_csv is None:
        args.chunk_info_csv = base_file_dir + "/scale_factors.json"

    args.manual_tfm_dir = base_file_dir + "transforms/"

    if args.sect_info_fn is None:
        args.sect_info_fn = args.out_dir + "/autoradiograph_info_volume_order.csv"

    args.qc_dir = f"{args.out_dir}/6_quality_control/"
    os.makedirs(args.crop_dir, exist_ok=True)

    args.resolution_list = [float(r) for r in args.resolution_list]

    return args


def reconstruct(
    hemi_info_csv: str,
    chunk_info_csv: str,
    sect_info_csv: str,
    resolution_list: list,
    output_dir: str,
    pytorch_model_dir: str = f"{repo_dir}/nnUNet/Dataset501_Brain/nnUNetTrainer__nnUNetPlans__2d/",
    interp_type: str = "surf",
    output_csv: str = "",
    n_depths: int = 0,
    use_nnunet: int = 1,
<<<<<<< HEAD
    num_cores: int = 0,
    max_resolution_3d: float = 0.3,
=======
    num_cores: int = None,
>>>>>>> 10846c0f
    surface_smoothing: int = 0,
    batch_correction_resolution: float = 0,
    skip_interp: bool = False,
    clobber: bool = False,
) -> None:
    """Reconstruct 2D histological sections to 3D volume using a structural reference volume (e.g., T1w MRI from brain donor, stereotaxic template).

     Processing Steps
        1. Segment
        2. Init Alignment (Rigid 2D, per chunk)
        3.1 GM MRI to autoradiograph volume (Nonlinear 3D, per chunk)
        3.2 Autoradiograph to GM MRI (2D nonlinear, per chunk)
        4. Interpolate missing vertices on sphere, interpolate back to 3D volume
        5. Quality control

    :param hemi_info_csv: str, path to csv file that contains information about hemispheres to reconstruct
    :param sect_info_csv : pandas dataframe, contains information about sections
    :param chunk_info_csv : str, path to json file that contains information about chunks
    :param resolution_list : list, resolutions to use for reconstruction
    :param output_dir : str, output directory where results will be put
    :param pytorch_model_dir : str, optional, path of directory of pytorch model to use for reconstruction
    :param num_cores : int, optional, number of cores to use for reconstruction, default=0 (use all cores)
    :return sect_info : pandas dataframe, contains updated information about sections with new fields for files produced
    """
    downsample_dir = f"{output_dir}/0_downsample/"
    seg_dir = f"{output_dir}/1_seg/"
    initalign_dir = f"{output_dir}/2_init_align/"
    multires_align_dir = f"{output_dir}/3_multires_align/"
    interp_dir = f"{output_dir}/4_interp/"
    qc_dir = f"{output_dir}/qc/"

    valid_inputs_npz = f"{output_dir}/valid_inputs"

    if num_cores is None :
        num_cores = int(utils.set_cores(num_cores) / 2)

    maximum_resolution = resolution_list[-1]

    print("Reconstructing 2D sections to 3D volume")
    print("\tInput files:")
    print(f"\t\tHemisphere info: {hemi_info_csv}")
    print(f"\t\tChunk info: {chunk_info_csv}")
    print(f"\t\tSection info: {sect_info_csv}")
    print(f"\t\tResolution list: {resolution_list}")
    print("\tOutput directories:")
    print(f"\t\tDownsample: {downsample_dir}")
    print(f"\t\tSegment: {seg_dir}")
    print(f"\t\tInitial alignment: {initalign_dir}")
    print(f"\t\tMultiresolution alignment: {multires_align_dir}")
    print(f"\t\tInterpolation: {interp_dir}")
    print(f"\t\tQuality control: {qc_dir}")

    valid_inputs = validate_inputs(
        hemi_info_csv, chunk_info_csv, sect_info_csv, valid_inputs_npz, n_jobs=num_cores, clobber=clobber
    )
    assert valid_inputs, "Error: invalid inputs"

    sect_info_csv = downsample_sections(
        chunk_info_csv,
        sect_info_csv,
        min(resolution_list),
        downsample_dir,
        num_cores=num_cores,
        clobber=clobber,
    )
    # qc.data_set_quality_control(sect_info_csv, qc_dir, column="img")

    # Stage: Segment
    seg_df_csv = segment(
        chunk_info_csv,
        sect_info_csv,
        seg_dir,
        maximum_resolution,
        use_nnunet=use_nnunet,
        clobber=clobber,
    )
    # qc.data_set_quality_control(seg_df_csv, qc_dir, column="seg")

    # Stage: Initial rigid aligment of sections
    init_sect_csv, init_chunk_csv = initalign(
        seg_df_csv, chunk_info_csv, initalign_dir, resolution_list, clobber=clobber
    )

    # Stage: Multiresolution alignment of sections to structural reference volume
    align_chunk_info_csv, align_sect_info_csv = multiresolution_alignment(
        hemi_info_csv,
        init_chunk_csv,
        init_sect_csv,
        resolution_list,
        multires_align_dir,
        max_resolution_3d=max_resolution_3d,
        num_cores=num_cores,
        clobber=clobber,
    )
    # qc.data_set_quality_control(align_sect_info_csv, qc_dir, column="init_img")

    # Stage: Interpolate missing sections
    if not skip_interp:
        reconstructed_chunk_info_csv = interpolate_missing_sections(
            hemi_info_csv,
            align_chunk_info_csv,
            align_sect_info_csv,
            maximum_resolution,
            interp_dir,
            n_depths=n_depths,
            surface_smoothing=surface_smoothing,
            batch_correction_resolution=batch_correction_resolution,
            clobber=clobber,
        )

        validate_interp_error(
            align_sect_info_csv,
            reconstructed_chunk_info_csv,
            interp_dir + "/qc",
            clobber=clobber,
        )
    return output_csv


global ju_atlas_fn
global mni_template_fn


def setup_argparse() -> argparse.ArgumentParser:
    """Get user input arguments.

    :return parser: argparse.ArgumentParser
    """
    parser = argparse.ArgumentParser(description="Process some integers.")

    parser.add_argument(
        dest="hemi_info_csv",
        type=str,
        help="Path to csv file containing hemisphere information. Mandatory columns: [sub, hemisphere, struct_ref_vol, gm_surf, wm_surf]",
    )
    parser.add_argument(
        dest="chunk_info_csv",
        type=str,
        help="Path to csv file containing chunk informatio. Mandatory columns: [ sub, hemisphere, chunk, direction, pixel_size_0, pixel_size_1, section_thickness]",
    )
    parser.add_argument(
        dest="sect_info_csv",
        type=str,
        help="Path to csv file containing section information. Mandatory columns: [sub, hemisphere, chunk, acquisition, raw, sample] ",
    )

    parser.add_argument(
        dest="ref_vol_fn",
        type=str,
        help="Structural reference volume filename",
    )
    parser.add_argument(dest="output_dir", type=str, help="Output directory")

    parser.add_argument(
        "--resolutions",
        "-r",
        dest="resolution_list",
        nargs="+",
        default=[4.0, 3.0, 2.0, 1.0, 0.5, 0.25],
        type=float,
        help="Resolution list.",
    )
    parser.add_argument(
        "--num-cores",
        "-r",
        dest="num_cores",
        type=int,
        default=0,
        help="number of cores to use for multiprocessing",
    )
    parser.add_argument(
        "--use-nnunet",
        dest="use_nnunet",
        default=1,
        help="Use nnUNet for segmentation: 0 = no, use Otsu thresholding; 1 = nnUNET V1 (Default); 2 = nnUNET V2",
    )
    parser.add_argument(
        "--ndepths",
        dest="n_depths",
        type=int,
        default=0,
        help="number of mid-surface depths between gm and wm surface",
    )
    parser.add_argument(
        "--pytorch-model",
        "-m",
        dest="pytorch_model_dir",
        default=f"{repo_dir}/nnUNet/Dataset501_Brain/nnUNetTrainer__nnUNetPlans__2d/",
        help="Numer of cores to use for segmentation (Default=0; This is will set the number of cores to use to the maximum number of cores availale)",
    )

    parser.add_argument(
        "--batch-correction",
        dest="batch_correction_resolution",
        default=0,
        help=" Resolution at which to correct batch effects (Default=0, no correction)",
    )

    parser.add_argument(
        "surface_smoothing",
        dest="surface_smoothing",
        default=0,
        help="Use surface smoothing beore creating final volume",
    )
    parser.add_argument(
        "--clobber",
        dest="clobber",
        default=False,
        action="store_true",
        help="Overwrite existing results",
    )
    parser.add_argument(
        "--skip-interp",
        dest="skip_interp",
        default=False,
        action="store_true",
        help="Skip interpolation step",
    )
    parser.add_argument(
        "--debug", dest="debug", default=False, action="store_true", help="DEBUG mode"
    )

    return parser


if __name__ == "__main__":
    args = setup_argparse().parse_args()

    sect_info = pd.read_csv(args.sect_info_fn)

    reconstruct(
        args.hemi_info_csv,
        args.chunk_info_csv,
        args.sect_info_csv,
        resolution_list=args.resolution_list,
        output_dir=args.output_dir,
        pytorch_model_dir=args.pytorch_model_dir,
        n_depths=args.n_depths,
        use_nnunet=args.use_nnunet,
        batch_correction=args.batch_correction_resolution,
        num_cores=args.num_cores,
        skip_interp=args.skip_interp,
    )<|MERGE_RESOLUTION|>--- conflicted
+++ resolved
@@ -60,12 +60,8 @@
     output_csv: str = "",
     n_depths: int = 0,
     use_nnunet: int = 1,
-<<<<<<< HEAD
     num_cores: int = 0,
     max_resolution_3d: float = 0.3,
-=======
-    num_cores: int = None,
->>>>>>> 10846c0f
     surface_smoothing: int = 0,
     batch_correction_resolution: float = 0,
     skip_interp: bool = False,
@@ -99,7 +95,7 @@
 
     valid_inputs_npz = f"{output_dir}/valid_inputs"
 
-    if num_cores is None :
+    if num_cores is None:
         num_cores = int(utils.set_cores(num_cores) / 2)
 
     maximum_resolution = resolution_list[-1]
@@ -109,6 +105,7 @@
     print(f"\t\tHemisphere info: {hemi_info_csv}")
     print(f"\t\tChunk info: {chunk_info_csv}")
     print(f"\t\tSection info: {sect_info_csv}")
+    print(f"\t\tMax 3D resolution: {max_resolution_3d}")
     print(f"\t\tResolution list: {resolution_list}")
     print("\tOutput directories:")
     print(f"\t\tDownsample: {downsample_dir}")
@@ -119,7 +116,12 @@
     print(f"\t\tQuality control: {qc_dir}")
 
     valid_inputs = validate_inputs(
-        hemi_info_csv, chunk_info_csv, sect_info_csv, valid_inputs_npz, n_jobs=num_cores, clobber=clobber
+        hemi_info_csv,
+        chunk_info_csv,
+        sect_info_csv,
+        valid_inputs_npz,
+        n_jobs=num_cores,
+        clobber=clobber,
     )
     assert valid_inputs, "Error: invalid inputs"
 
@@ -148,7 +150,6 @@
     init_sect_csv, init_chunk_csv = initalign(
         seg_df_csv, chunk_info_csv, initalign_dir, resolution_list, clobber=clobber
     )
-
     # Stage: Multiresolution alignment of sections to structural reference volume
     align_chunk_info_csv, align_sect_info_csv = multiresolution_alignment(
         hemi_info_csv,
