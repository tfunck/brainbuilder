--- conflicted
+++ resolved
@@ -6,13 +6,8 @@
 import nibabel
 import numpy as np
 import pandas as pd
-<<<<<<< HEAD
 from joblib import Parallel,  delayed
 import nibabel
-=======
-from joblib import Parallel, cpu_count, delayed
-
->>>>>>> a7253fdc
 import brainbuilder.utils.ants_nibabel as nib
 from brainbuilder.utils import utils
 from brainbuilder.utils.utils import get_logger
@@ -53,12 +48,6 @@
     
     print(f"\t\tMax dimensions for downsampling to {resolution}mm: {max_dim_0}, {max_dim_1}") 
 
-<<<<<<< HEAD
-=======
-        if new_dims[1] > max_dim_1:
-            max_dim_1 = new_dims[1]
-
->>>>>>> a7253fdc
     return max_dim_0, max_dim_1
 
 def assemble_downsampled_volume(sect_info, output_dir, resolution, chunk_info, clobber=False):
@@ -137,47 +126,6 @@
             for raw_file, downsample_file, affine, resolution, factor in to_do
         )
 
-def create_volume(
-    chunk_sect_info: pd.DataFrame,
-    sub: str,
-    hemisphere: str,
-    chunk: int,
-    resolution: float,
-    chunk_info: pd.DataFrame,
-    vol_fn: str,
-):
-    """Create a volume from chunk section info.
-
-    chunk_sect_info: DataFrame containing section info for the chunk
-    sub: Subject identifier
-    hemisphere: Hemisphere identifier
-    chunk: Chunk identifier
-    resolution: Resolution to downsample to
-    chunk_info: DataFrame containing chunk info
-    vol_fn: Filename for the output volume
-    """
-    ydim = chunk_sect_info["sample"].max() + 1
-
-    example_img = chunk_sect_info["img"].iloc[0]
-    xdim, zdim = nib.load(example_img).shape
-
-    vol = np.zeros((xdim, ydim, zdim), dtype=np.float32)
-
-    for _, tdf in chunk_sect_info.groupby(["acquisition"]):
-        for _, row in tdf.iterrows():
-            y = row["sample"]
-            vol[:, y, :] = nib.load(row["img"]).get_fdata()
-
-    _, _, section_thickness = utils.get_chunk_pixel_size(
-        sub, hemisphere, chunk, chunk_info
-    )
-    affine = np.eye(4)
-    affine[0, 0] = resolution
-    affine[1, 1] = section_thickness
-    affine[2, 2] = resolution
-
-    nib.Nifti1Image(vol, affine, direction_order="lpi").to_filename(vol_fn)
-
 
 def downsample_sections(
     chunk_info_csv: str,
@@ -226,7 +174,6 @@
     )
 
     if run_stage:
-<<<<<<< HEAD
         
         for (sub, hemi, chunk), sect_info_sub_hemi_chunk in sect_info.groupby(["sub", "hemisphere", "chunk"]):
             print(f"\tDownsampling sub: {sub}, hemisphere: {hemi}, chunk: {chunk}")
@@ -247,68 +194,5 @@
         sect_info.to_csv(sect_info_csv, index=False)
 
         assemble_downsampled_volume(sect_info, output_dir, resolution, chunk_info, clobber=clobber)
-=======
-        to_do = []
-        for i, row in sect_info.iterrows():
-            raw_file = row["raw"]
-            downsample_file = row["img"]
-
-            sub = row["sub"]
-            hemi = row["hemisphere"]
-            chunk = row["chunk"]
-
-            try:
-                conversion_factor = row["conversion_factor"]
-            except KeyError:
-                conversion_factor = 1
-
-            pixel_size_0, pixel_size_1, section_thickness = utils.get_chunk_pixel_size(
-                sub, hemi, chunk, chunk_info
-            )
-
-            affine = utils.create_2d_affine(
-                pixel_size_0, pixel_size_1, section_thickness
-            )
-
-            if utils.check_run_stage([downsample_file], [raw_file], clobber=clobber):
-                to_do.append(
-                    (raw_file, downsample_file, affine, resolution, conversion_factor)
-                )
-
-        if num_cores is None or num_cores == 0:
-            num_cores = cpu_count()
-
-        # Example usage (if needed):
-        max_dim_0, max_dim_1 = compute_max_new_dims(sect_info["raw"], resolution)
-
-        Parallel(n_jobs=num_cores, backend="multiprocessing")(
-            delayed(utils.resample_to_resolution)(
-                raw_file,
-                [resolution, resolution],
-                downsample_file,
-                affine=affine,
-                order=1,
-                factor=factor,
-                max_dims=(max_dim_0, max_dim_1),
-            )
-            for raw_file, downsample_file, affine, resolution, factor in to_do
-        )
-
-        sect_info.to_csv(sect_info_csv, index=False)
-
-    for (sub, hemisphere, chunk), chunk_sect_info in sect_info.groupby(
-        [
-            "sub",
-            "hemisphere",
-            "chunk",
-        ]
-    ):
-        vol_fn = f"{output_dir}/sub-{sub}_hemi-{hemisphere}_chunk-{chunk}_{resolution}mm.nii.gz"
-
-        if not os.path.exists(vol_fn) or clobber:
-            create_volume(
-                chunk_sect_info, sub, hemisphere, chunk, resolution, chunk_info, vol_fn
-            )
->>>>>>> a7253fdc
 
     return sect_info_csv