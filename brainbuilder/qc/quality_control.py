--- conflicted
+++ resolved
@@ -90,9 +90,7 @@
             df.sort_values(by=["sample"], inplace=True)
 
             for i, (_, row) in enumerate(df.iterrows()):
-<<<<<<< HEAD
 
-=======
                 print(
                     row["sub"],
                     row["hemisphere"],
@@ -100,16 +98,12 @@
                     row["acquisition"],
                     row["sample"],
                 )
->>>>>>> fdb714db
                 plt.subplot(n_rows, n_cols, i + 1)
                 img = nib.load(row[column]).get_fdata()
                 plt.imshow(img, cmap="nipy_spectral", vmin=vmin, vmax=vmax)
                 plt.axis("off")
-<<<<<<< HEAD
                 title_string = f'{row["chunk"]} {row["sample"]}'
-=======
                 title_string = f'{row["chunk"]} {row["acquisition"]} {row["sample"]}'
->>>>>>> fdb714db
                 plt.title(title_string)
 
             plt.tight_layout()
