--- conflicted
+++ resolved
@@ -1,11 +1,7 @@
+import h5py as h5
 from detectLines import train_model, apply_model
 
-def tif2hdf5(dir_path, section_df, out_fn, clobber=False):
-    '''
-        Combine input images into an hdf5 volume
-    '''
-    if not os.path.exists(out_fn) or clobber :
-        for row in section_df.iterrows() :
+
 
 
 
@@ -39,17 +35,6 @@
     parser.add_argument('--clobber', dest='clobber', action='store_true', default=False, help='Clobber results')
 
     args = parser.parse_args()
-<<<<<<< HEAD
-    print("args")
-    df = pd.read_csv(args.autoradiograph_info_fn)
-    # Setup variables 
-    slab = self.slab
-    hemi = self.hemi
-    brain = self.brain_id
-    self.slab_output_path = self.slab_output_path 
-    
-    # Downsample
-=======
     # Setup variables 
     #downsample
     scale_factors_json = check_file(args.source + os.sep + "scale_factors.json")
@@ -63,11 +48,6 @@
     downsampled_dir = args.output + '/downsampled/'
     if not os.path.exists(downsampled_dir) : os.makedirs(downsampled_dir)
     
-    ### Step 1 : Put linearized and raw sections into HDF5 file
-    tif2hdf5(lin_source_dir, lin_h5_fn)
-    tif2hdf5(raw_source_dir, raw_h5_fn)
-
->>>>>>> 4449e236
 
     if not os.path.exists(receptor_lines_removed_fn) or clobber :
         for y in range(dwn_vol.shape[1]) :
