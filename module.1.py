import argparse
import os
import json
import h5py as h5
<<<<<<< HEAD
import pandas as pd
import matplotlib.pyplot as plt
import numpy as np
import h5py as h5
import imageio
import argparse
import os
import json
import nibabel as nib
import nibabel.processing
#from detectLines import train_model, apply_model

def check_file(fn):
    '''
        Verify that a file exists. If it does not return with error, otherwise return path.
    '''
    if not os.path.exists(fn) :
        print("Error could not find path for", fn)
        exit(ERROR_FILENOTFOUND)
    return fn

def read_image(fn):
    img = imageio.imread(fn)
    if len(img.shape) == 3 : img = np.mean(img,axis=2)
    return img

def downsample_image(img_fn) :
    print(img_fn)
    img = read_image(img_fn)
    img_nii = nib.Nifti1Image(img, auto_affine)
    img_dwn = nib.processing.resample_to_output( img_nii, .1, order=5).get_data()
    img_dwn = img_dwn.reshape(img_dwn.shape[0:2])
    return img_dwn
=======
import numpy as np
import pandas as pd
from utils.utils import safe_imread, downsample
import numpy as np
import matplotlib.pyplot as plt
import h5py as h5
import tensorflow as tf
import nibabel as nib
import pandas as pd
from nibabel.processing import *
from sklearn.cluster import KMeans
from tensorflow.keras.models import load_model
from re import sub
from scipy.ndimage.morphology import binary_closing, binary_dilation, binary_erosion, binary_fill_holes
from skimage import exposure
from glob import glob
from utils.utils import downsample, safe_imread, find_min_max
from skimage.transform import rotate, resize 
from glob import glob
from scipy.ndimage.filters import gaussian_filter
from skimage.filters import rank
from sklearn.utils.class_weight import compute_class_weight
from tensorflow.keras import backend as K
from skimage.filters import threshold_otsu, threshold_li , threshold_sauvola
from skimage.segmentation import clear_border
from skimage.exposure import equalize_hist
from skimage.morphology import disk
from scipy.ndimage import label

def remove_lines(im, lines_in) :
    '''
    Purpose : Remove lines and replace with min of image
    Inputs :
        im - image from which lines are to be removed
        lines_in - image with lines
    Outputs :
        im_out - image without lines
    '''
    im_out = np.copy(im)
    lines =np.copy(lines_in)
    lines[lines > 0] = 1
    im_out[ lines == 1 ] = np.min(im)

    return im_out

def segment_tissue(im) :
    '''
    Purpose : Segement tissue in image with Otsu thresholding
    Inputs : 
        im - image to be segmented
    Outputs :
        out_otsu - segmented image
    '''
    out_otsu =np.zeros_like(im)
    out_otsu[ im > threshold_otsu(im) ] = 1
    return out_otsu

def downsample_min(bin_img, dim, threshold=0.5, order=1, clobber=False):
    '''
    Purpose : Downsample binary image and set all values below threshold to 0. Allows preservation of space
                between sulci.
    Inputs : 
        bin_img     -    binary image to be resampled
        dim         -   dimensions to which image will be resampled
        threshold   -   value below which pixels set to 0
    Outputs :
        bin_img     -   resampled and threshold binary image
    '''
    bin_img = resize(bin_img.astype(np.float64), dim, order=order,anti_aliasing=True)
    if np.max(bin_img)-np.min(bin_img) == 0 :
        print('Error downsampling. Image min == Image max ')
        exit(1)
    bin_img = (bin_img - np.min(bin_img))/(np.max(bin_img)-np.min(bin_img))
    bin_img[ bin_img < 0.5 ] = 0
    bin_img[ bin_img > 0] = 1
    return bin_img
   
def qc(img_list, name_list, out_fn, dpi=200):
    '''
    Purpose : Create figure showing images in img_list and with titles in name_list
    Inputs :
        img_list        -   list of 2D numpy arrays
        name_list       -   list of strings giving plot titles
        out_fn          -   string containing output filename
        dpi             -   dots per inch
    Outputs :
        None        
    '''
    row_img = np.floor(np.sqrt(len(img_list))).astype(int)
    col_img = np.ceil(np.sqrt(len(img_list))).astype(int)
    row_img += max(len(img_list) - row_img * col_img  ,0)
    plt.clf()
    plt.figure()
    for j, (name, x) in enumerate(zip(name_list,img_list)) :
        plt.subplot(row_img, col_img, j+1)
        plt.imshow(x.astype(float))
        plt.title(name)
        plt.axis('off')
    plt.savefig(out_fn, dpi=dpi)

def fill_regions(im):
    '''
    Purpose : Fill in binary segementation. Fills holes but also open spaces between contiguous segmented regions
    Inputs :
        im  -   input image to be filled
    Outputs :
        out -   output image with filled regions
    '''
    cc, nlabels = label(im, structure=np.array([[0,1,0],[1,1,1],[0,1,0]]))
    out = np.zeros(cc.shape) 
    temp = np.zeros(cc.shape)
    for i in np.unique(cc)[1:] :
        #Create temporary array with region with label i filled in
        temp[:,:] = 0 
        temp[cc==i] = 1
        #find the min/max indices for each row/col of the region
        ymin, ymax, xmin, xmax, yi, xi = find_min_max(temp)
        #im6 = np.zeros(temp.shape)   
        for y0, y1, i in zip(ymin, ymax, xi ) :
            if y0 != y1 :
                temp[y0:y1,i] =  1 #1
        for x0, x1, i in zip(xmin, xmax, yi ) :
            if x0 != x1 :
                temp[i,x0:x1] = 1  #+= 1
        temp = binary_erosion(temp, iterations=2)
        idx= temp > 0 
        out[idx ] = 1

    return out

def denoise(bin_img, verbose=False) :
    '''
    Purpose : Remove noise (small islands of 1s) from binary segmentation.
    Inputs :
        bin_img     -   2D numpy array, binary segmentation
    Outputs :
        out         -   a denoised version of bin_img
    '''
    cc, nlabels = label(bin_img, structure=np.array([[0,1,0],[1,1,1],[0,1,0]]) )
    cc_unique = np.unique(cc)
    cc_unique = cc_unique[1:]

    numPixels = np.bincount(cc.reshape(-1,))
    numPixels = numPixels[1:]

    for threshold in [ 500, 100, 10 ] :
        idx = numPixels < (threshold)
        if len(idx) != 0 : break
    if len(idx) == 0 : return bin_img

    labels_to_remove = cc_unique[ idx ]
    labels_to_keep = cc_unique[ ~ idx ]
    if verbose : print('\t\tRemoving regions smaller than', threshold,':','removing', len(labels_to_remove), 'of regions, keeping', len(labels_to_keep), 'regions.')  
    out = np.zeros(cc.shape)
    for i in labels_to_keep :
        out[ cc == i ] = 1
    return out
>>>>>>> 9155f337

def apply_line_detection_model(img, model):
    '''
    Purpose : Apply tensorflow neural network model to input image
    Inputs :
        img     -   input image at 100um (2D numpy array)
        model   -   neural network model stored in hdf5 file
    Outputs :
        lines   -   3 class segmentation of lines in input image
    '''
    # Normalize
    img = (img - np.min(img)) / (np.max(img) - np.min(img))
    lines = np.argmax( model.predict( img.reshape([1,img.shape[0],img.shape[1],1])  , batch_size=1), axis=3)
    lines = lines.reshape(lines.shape[1:3])
    for i in [1,2] :
        lines_keep = np.zeros_like(lines)
        lines_keep[ lines == i] = 1
        lines_keep = binary_dilation(lines_keep, iterations=5)
        lines[ lines_keep == 1] = i
    return lines

<<<<<<< HEAD
def downsample(df, dwn_fn, clobber=0) :
    
    img0 = downsample_image( df['lin_fn'].iloc[0] ) 
    if not os.path.exists(dwn_fn) or clobber > 0:
        n = df.shape[0]
        dwn_vol = h5.File(dwn_fn, "w")
        dwn_vol.create_dataset( 'data', (n, img0.shape[0], img0.shape[1]),  compression="gzip", dtype='float16')
        dwn_vol.create_dataset( 'flip', (n,),  compression="gzip", dtype='bool')
        dwn_vol['flip'][:] =False
    else : 
        dwn_vol = h5.File(dwn_fn, "r+")

    for i, (slab_i, row) in enumerate(df.iterrows()) :
        if np.max(dwn_vol['data'][i,:,:]) == 0 :
            dwn_img = downsample_image( row['lin_fn'] )
            if dwn_img.shape != img0.shape :
                dwn_img = dwn_img.T
                dwn_vol['flip'][i] = True
            dwn_vol['data'][i,:,:] = dwn_img 

    return dwn_vol
=======
def calculate_contrast(im) :
    '''
    Purpose : Calculate image contast using 10th and 90th percentile to avoid outliers/artefacts
    Inputs :
        im          -   input image (2D numpy array)
    Outputs :
        im_contrast -   measure of image contrast (float)  
    '''
    im_min , im_max=np.percentile(im[im>np.min(im)],[10,90])
    im_contrast = (im_max-im_min) / 255.
    return im_contrast



def downsample_lin(dwn_vol_fn, lin_fn_list, step=0.1, clobber=False):
    '''
    Purpose : Downsample set of TIF files and store them in a common hdf5 file. 
    Inputs :
        dwn_vol_fn      -   filename for hdf5 file (string)
        lin_fn_list     -   list of TIF filenames to read and downsample (list)
        step            -   pixel size to which to downsample the images (float)
        clobber         -   overwrite outputs (bool)
    Outputs :
        None
    '''
    img0 = imresize(safe_imread(lin_fn_list[0]), (312,416), interp=3) 

    if not os.path.exists(dwn_vol_fn) or args.clobber :
        dwn_vol = h5.File(dwn_vol_fn,'w')
        dwn_vol.create_dataset("data", (lin_fn_list.shape[0], img0.shape[0], img0.shape[1]), dtype='float32')
    else :
        dwn_vol = h5.File(dwn_vol_fn,'a')

    for idx , lin_fn in enumerate(lin_fn_list) :
        if np.max(dwn_vol['data'][idx,:,:]) == 0 or clobber:
            img = downsample(safe_imread(lin_fn), step=step,  interp=3)
            if img.T.shape == img0.shape :
                img=img.T
            dwn_vol['data'][idx,:,:] = img

    
def remove_overlap_regions(img, lines, region_label=2):
    '''
    Purpose : Remove regions that overlap with 
    Inputs :
        img     -   input binary segmentation image (2d np array, int)
        lines   -   line segmentation (2d np array, int)

    Outputs :
        None
    '''
    labels, nlabels = label(img)
    roi = np.zeros_like(img)
    lines_2 = np.zeros_like(img)
    lines_2[lines == region_label] = 1
    for l in np.unique(labels)[1:] :
        roi *= 0
        roi[ labels == l ] = 1
        if np.sum( roi * lines_2 ) > 0 :
            img[labels==l] = 0
    return img
>>>>>>> 9155f337

if __name__ == "__main__":
    parser = argparse.ArgumentParser(description='Process some integers.')
    parser.add_argument('--input','-i', dest='source', default='data/',  help='Directory with raw images')
    parser.add_argument('--csv','-c', dest='auto_info_fn', default='autoradiograph_info.csv',  help='csv file with autoradiograph information for each section')
<<<<<<< HEAD
    parser.add_argument('--output','-o', dest='output', default='output/', help='Directory name for outputs')
    parser.add_argument('--slab','-s', dest='slab',type=int, help='Brain slab')
    parser.add_argument('--hemi','-H', dest='hemi', help='Brain hemisphere')
    parser.add_argument('--brain','-b', dest='brain', help='Brain number')
    parser.add_argument('--clobber', dest='clobber', type=int, default=0, help='Clobber results')

    args = parser.parse_args()
    # Setup variables 
    scale_factors_json = check_file(args.source + os.sep + "scale_factors.json")
    scale = json.load(open(scale_factors_json,'r'))
    z_mm = scale[args.brain][args.hemi][str(args.slab)]["size"]
    auto_affine = np.array([[z_mm/4164.,0,0,0],[0.0,z_mm/4164.,0,0],[0,0,1.0,0],[0,0,0,1]])

    dwn_fn = '%s/brain-%s_hemi-%s_slab-%s_space-rec_100um_lin.h5.gz' % ( args.output, args.brain, args.hemi, args.slab  )
    #Create output directory
    if not os.path.exists(args.output) : os.makedirs(args.output)

    #Read .csv with autoradiograph information
    df = pd.read_csv(args.auto_info_fn)
    df = df.loc[ (df['hemisphere'] == args.hemi) & (df['mri'] == args.brain) & (df['slab']==args.slab) ]

    ###########################################
    ### Step 1 : Downsample GM and Receptor, preserve sulci ###
    ###########################################
    dwn_vol = downsample(df, dwn_fn, clobber=args.clobber) 

    '''
    if not os.path.exists(receptor_lines_removed_fn) or clobber :
        for y in range(dwn_vol.shape[1]) :
            ###################################
            ### Step 2 : Apply line removal ###
            ###################################
            if not os.path.exists(receptor_lines_removed_fn) or clobber :
                #Detect lines at 250um
                line_vol[:,y,:] = get_lines(dwn_vol[:,y:,], raw_files,max_model, raw_output_dir,  clobber)
        
    if not os.path.exists(receptor_lines_removed_fn) or clobber :
        for idx, receptor_fn in enumerate(.csv):
                #Remove lines at 20um
                remove_lines(line_files, raw_files, raw_output_dir, clobber)

    if not os.path.exists(receptor_lines_removed_fn) or clobber :
        for idx, receptor_fn in enumerate(.csv):
            ############################
            # Step 4 : GM Segmentation #
            ############################
            #At 20um resolution

            ##############################
            # Step 3: Automatic Cropping #
            ##############################
            #At 250um
            if not os.path.exists(receptor_cropped_fn) or clobber :
                crop_source_files(, cropped_dir, downsample_step=0.2, manual_only=True, no_frame=no_frame, ext='.png',clobber=False)
    '''

=======
    parser.add_argument('--model-fn','-m', dest='model_fn', default='model.h5', help='h5py file with neural network model to remove visual artefacts from autoradiographs')
    parser.add_argument('--line-fn','-l', dest='line_hdf5_fn', default='model.h5', help='h5py file with labeled line data')
    parser.add_argument('--output','-o', dest='output', default='output/', help='Directory name for outputs')
    parser.add_argument('--slab','-s', dest='slab', type=int, help='Brain slab')
    parser.add_argument('--hemi','-H', dest='hemi', help='Brain hemisphere')
    parser.add_argument('--brain','-b', dest='brain', help='Brain number')
    parser.add_argument('--clobber', dest='clobber', action='store_true', default=False, help='Clobber results')
    parser.add_argument('--verbose','-v', dest='verbose', action='store_true', default=False, help='Print verbose')

    args = parser.parse_args()

    ###################
    # Setup variables #
    ###################
    verbose=args.verbose
    scale_factors_json = args.source + os.sep + "scale_factors.json"
    scale = json.load(open(scale_factors_json,'r'))
    z_mm = scale[args.brain][args.hemi][str(args.slab)]["size"]
    auto_affine = np.array([[z_mm/4164.,0,0,0],[0.0,z_mm/4164.,0,0],[0,0,1.0,0],[0,0,0,1]])
    input_raw = args.source + 'lin' 

    dwn_vol_fn = '%s/vol_brain-%s_hemi-%s_slab-%s_lin_100um.h5'  % (args.output, args.brain, args.hemi, args.slab)
    seg_vol_fn = '%s/vol_brain-%s_hemi-%s_slab-%s_seg_100um.h5'  % (args.output, args.brain, args.hemi, args.slab)
    if not os.path.exists(args.output) : os.makedirs(args.output)
    
    df = pd.read_csv(args.auto_info_fn)
    df = df.loc[ (df['mri'] == args.brain) &  (df['slab'] == args.slab) & ( df['hemisphere'] == args.hemi) ]

    downsample_lin(dwn_vol_fn, df['lin_fn'].values,  step=0.1, clobber=False)
    exit(0)
    vol = h5.File(dwn_vol_fn, 'r')
    line_data = h5.File(args.line_hdf5_fn, 'r')
    model = load_model(args.model_fn)
    contrast_df=pd.DataFrame({'ligand':[],'contrast':[]})
    
    qc_dir ='%s/qc'%(args.output)
    if not os.path.exists(qc_dir) : os.makedirs(qc_dir)

    for i in range(0, vol['data'].shape[0]):
        lin_fn = df['lin_fn'].iloc[i]
        out_fn = '%s/qc_%s.png'%(qc_dir, os.path.splitext(os.path.basename(lin_fn))[0])
        print(out_fn)
        if os.path.exists(out_fn) or args.clobber : continue

        im_lo = vol['data'][i]
        im_hi = safe_imread( lin_fn)  
        if im_hi.shape == (4164, 3120) :
            im_hi = im_hi.T
        ligand = df['ligand'].iloc[i]  
        
        ### 1) Apply model to detect lines in im_loage
        if not im_hi in line_data['x_fn'] :
            if verbose : print('\tApply line detection')
            lines = apply_line_detection_model(im_lo, model)    

            ### 2) Resample line array to high resolution
            lines_hi = np.round( resize(lines.astype(np.float32), (3120,4164), order=1), 0)
        else : 
            lines_hi = safe_imread( data['y_fn'][ data['x_fn'] == lin_fn ])

        ### 3) Remove the lines from the image at high resolution
        if verbose : print('\tRemove lines')
        im_no_lines = remove_lines(im_hi, lines_hi)

        ### 4) Adjust image histogram if the contrast is low
        im_contrast = calculate_contrast(im_no_lines)
        contrast_df = pd.concat([contrast_df,pd.DataFrame({'ligand':[ligand],'contrast':[im_contrast]}) ])
        if im_contrast < 0.1 :
            im_no_lines = equalize_hist(gaussian_filter(im_no_lines,3))

        ### 5) K means segmentation
        if verbose : print('\tSegment Tissue')
        seg = segment_tissue(im_no_lines)

        ### 6) Add visual cues to keep onto the segmented image
        lines_2 = np.zeros_like(seg)
        lines_2[lines_hi == 2] = 1
        lines_2 = binary_dilation(lines_2, iterations=10)
        seg[lines_2 == 1] = 1

        ### 7) Downsample segmented image 
        if verbose : print('\tDownsample Segmentation')
        seg_dwn = downsample_min(seg,  im_lo.shape, order=1)
        if im_contrast < 0.1 :
            #seg_dwn = binary_closing(seg_dwn, iterations=5)
            seg_dwn = binary_dilation(seg_dwn, iterations=5)

        ### 8) Denoise the segmented image
        if verbose : print('\tDenoise tissue segmentation')
        seg_dwn = denoise(seg_dwn,  verbose=verbose)

        if verbose : print('\tFill in tissue regions')
        seg_dwn = fill_regions(seg_dwn)
        seg_fill = seg_dwn

        ### 9) Remove pieces of tissue that are connected to border
        if verbose : print('\tClear border')
        seg_dwn = clear_border(seg_dwn, buffer_size=10)

        ### 10) Remove pieces of tissue that are connceted to lines with label 2
        if verbose : print('\tRemove tissue regions connected to artefacts with label = 2')
        crop_lo = remove_overlap_regions(seg_dwn, lines, region_label=2)

        ### 11) Upsample the cropping frame and apply to lin img and tissue segmentation at full resolution
        crop_hi = resize(crop_lo, im_hi.shape, order=0)
        im_hi_cropped = crop_hi*im_hi
        seg_hi_cropped = crop_hi * seg

        img_list=[im_lo, im_no_lines, lines_hi, seg, seg_fill,  seg_dwn]
        name_list=['original-%s'%ligand, 'no lines-%1.2f'%im_contrast, 'lines (hi res)', 'seg. (hi res)','seg - filled', 'seg. - no border (lo res)']
        print('Output Function:',out_fn)
        qc(img_list, name_list, out_fn, dpi=100)

    contrast_df.to_csv('contrast.csv')
    contrast_df = contrast_df.groupby(['ligand']).mean()
    contrast_df.sort_values(['contrast'],inplace=True)
    print(contrast_df)
>>>>>>> 9155f337
<|MERGE_RESOLUTION|>--- conflicted
+++ resolved
@@ -2,41 +2,6 @@
 import os
 import json
 import h5py as h5
-<<<<<<< HEAD
-import pandas as pd
-import matplotlib.pyplot as plt
-import numpy as np
-import h5py as h5
-import imageio
-import argparse
-import os
-import json
-import nibabel as nib
-import nibabel.processing
-#from detectLines import train_model, apply_model
-
-def check_file(fn):
-    '''
-        Verify that a file exists. If it does not return with error, otherwise return path.
-    '''
-    if not os.path.exists(fn) :
-        print("Error could not find path for", fn)
-        exit(ERROR_FILENOTFOUND)
-    return fn
-
-def read_image(fn):
-    img = imageio.imread(fn)
-    if len(img.shape) == 3 : img = np.mean(img,axis=2)
-    return img
-
-def downsample_image(img_fn) :
-    print(img_fn)
-    img = read_image(img_fn)
-    img_nii = nib.Nifti1Image(img, auto_affine)
-    img_dwn = nib.processing.resample_to_output( img_nii, .1, order=5).get_data()
-    img_dwn = img_dwn.reshape(img_dwn.shape[0:2])
-    return img_dwn
-=======
 import numpy as np
 import pandas as pd
 from utils.utils import safe_imread, downsample
@@ -194,7 +159,6 @@
     for i in labels_to_keep :
         out[ cc == i ] = 1
     return out
->>>>>>> 9155f337
 
 def apply_line_detection_model(img, model):
     '''
@@ -216,29 +180,6 @@
         lines[ lines_keep == 1] = i
     return lines
 
-<<<<<<< HEAD
-def downsample(df, dwn_fn, clobber=0) :
-    
-    img0 = downsample_image( df['lin_fn'].iloc[0] ) 
-    if not os.path.exists(dwn_fn) or clobber > 0:
-        n = df.shape[0]
-        dwn_vol = h5.File(dwn_fn, "w")
-        dwn_vol.create_dataset( 'data', (n, img0.shape[0], img0.shape[1]),  compression="gzip", dtype='float16')
-        dwn_vol.create_dataset( 'flip', (n,),  compression="gzip", dtype='bool')
-        dwn_vol['flip'][:] =False
-    else : 
-        dwn_vol = h5.File(dwn_fn, "r+")
-
-    for i, (slab_i, row) in enumerate(df.iterrows()) :
-        if np.max(dwn_vol['data'][i,:,:]) == 0 :
-            dwn_img = downsample_image( row['lin_fn'] )
-            if dwn_img.shape != img0.shape :
-                dwn_img = dwn_img.T
-                dwn_vol['flip'][i] = True
-            dwn_vol['data'][i,:,:] = dwn_img 
-
-    return dwn_vol
-=======
 def calculate_contrast(im) :
     '''
     Purpose : Calculate image contast using 10th and 90th percentile to avoid outliers/artefacts
@@ -300,70 +241,11 @@
         if np.sum( roi * lines_2 ) > 0 :
             img[labels==l] = 0
     return img
->>>>>>> 9155f337
 
 if __name__ == "__main__":
     parser = argparse.ArgumentParser(description='Process some integers.')
     parser.add_argument('--input','-i', dest='source', default='data/',  help='Directory with raw images')
     parser.add_argument('--csv','-c', dest='auto_info_fn', default='autoradiograph_info.csv',  help='csv file with autoradiograph information for each section')
-<<<<<<< HEAD
-    parser.add_argument('--output','-o', dest='output', default='output/', help='Directory name for outputs')
-    parser.add_argument('--slab','-s', dest='slab',type=int, help='Brain slab')
-    parser.add_argument('--hemi','-H', dest='hemi', help='Brain hemisphere')
-    parser.add_argument('--brain','-b', dest='brain', help='Brain number')
-    parser.add_argument('--clobber', dest='clobber', type=int, default=0, help='Clobber results')
-
-    args = parser.parse_args()
-    # Setup variables 
-    scale_factors_json = check_file(args.source + os.sep + "scale_factors.json")
-    scale = json.load(open(scale_factors_json,'r'))
-    z_mm = scale[args.brain][args.hemi][str(args.slab)]["size"]
-    auto_affine = np.array([[z_mm/4164.,0,0,0],[0.0,z_mm/4164.,0,0],[0,0,1.0,0],[0,0,0,1]])
-
-    dwn_fn = '%s/brain-%s_hemi-%s_slab-%s_space-rec_100um_lin.h5.gz' % ( args.output, args.brain, args.hemi, args.slab  )
-    #Create output directory
-    if not os.path.exists(args.output) : os.makedirs(args.output)
-
-    #Read .csv with autoradiograph information
-    df = pd.read_csv(args.auto_info_fn)
-    df = df.loc[ (df['hemisphere'] == args.hemi) & (df['mri'] == args.brain) & (df['slab']==args.slab) ]
-
-    ###########################################
-    ### Step 1 : Downsample GM and Receptor, preserve sulci ###
-    ###########################################
-    dwn_vol = downsample(df, dwn_fn, clobber=args.clobber) 
-
-    '''
-    if not os.path.exists(receptor_lines_removed_fn) or clobber :
-        for y in range(dwn_vol.shape[1]) :
-            ###################################
-            ### Step 2 : Apply line removal ###
-            ###################################
-            if not os.path.exists(receptor_lines_removed_fn) or clobber :
-                #Detect lines at 250um
-                line_vol[:,y,:] = get_lines(dwn_vol[:,y:,], raw_files,max_model, raw_output_dir,  clobber)
-        
-    if not os.path.exists(receptor_lines_removed_fn) or clobber :
-        for idx, receptor_fn in enumerate(.csv):
-                #Remove lines at 20um
-                remove_lines(line_files, raw_files, raw_output_dir, clobber)
-
-    if not os.path.exists(receptor_lines_removed_fn) or clobber :
-        for idx, receptor_fn in enumerate(.csv):
-            ############################
-            # Step 4 : GM Segmentation #
-            ############################
-            #At 20um resolution
-
-            ##############################
-            # Step 3: Automatic Cropping #
-            ##############################
-            #At 250um
-            if not os.path.exists(receptor_cropped_fn) or clobber :
-                crop_source_files(, cropped_dir, downsample_step=0.2, manual_only=True, no_frame=no_frame, ext='.png',clobber=False)
-    '''
-
-=======
     parser.add_argument('--model-fn','-m', dest='model_fn', default='model.h5', help='h5py file with neural network model to remove visual artefacts from autoradiographs')
     parser.add_argument('--line-fn','-l', dest='line_hdf5_fn', default='model.h5', help='h5py file with labeled line data')
     parser.add_argument('--output','-o', dest='output', default='output/', help='Directory name for outputs')
@@ -480,5 +362,4 @@
     contrast_df.to_csv('contrast.csv')
     contrast_df = contrast_df.groupby(['ligand']).mean()
     contrast_df.sort_values(['contrast'],inplace=True)
-    print(contrast_df)
->>>>>>> 9155f337
+    print(contrast_df)