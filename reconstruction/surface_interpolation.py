import os
import argparse
import numpy as np
import matplotlib
import matplotlib.pyplot as plt
import utils.ants_nibabel as nib
import nibabel as nb_surf
import h5py as h5
import pandas as pd
import stripy as stripy
import numpy as np
import vast.surface_tools as surface_tools
import ants
import tempfile
import time
import re
from nibabel import freesurfer
from utils.mesh_io import load_mesh
from skimage.transform import resize
from utils.utils import get_section_intervals
from utils.combat_slab_normalization import combat_slab_normalization
from scipy.ndimage.filters import gaussian_filter
from scipy.ndimage import label
from nibabel.processing import resample_to_output
from re import sub
from glob import glob
from utils.mesh_io import load_mesh_geometry, save_mesh, save_mesh_data, save_obj, read_obj
from scipy.ndimage.morphology import binary_closing, binary_dilation, binary_erosion, binary_fill_holes
from nibabel.processing import resample_to_output
from skimage.filters import threshold_otsu, threshold_li
from ants import  from_numpy,  apply_transforms, apply_ants_transform, read_transform
from ants import image_read, registration
from utils.utils import shell, w2v, v2w
from upsample_gifti import save_gii, upsample_gifti, obj_to_gii
from vast.surface_volume_mapper import SurfaceVolumeMapper
#from pykrige.ok import OrdinaryKriging
global surf_base_str
surf_base_str = '{}/{}_{}_surface_{}_{}{}.{}'

'''
def krig(lons_src, lats_src, lats, lons, values ):
    # Make this example reproducible:
    #np.random.seed(89239413)

    # Generate random data following a uniform spatial distribution
    # of nodes and a uniform distribution of values in the interval
    # [2.0, 5.5]:

    # Generate a regular grid with 60° longitude and 30° latitude steps:
    
    grid_lon = np.linspace(0.0, 360.0, 7)
    grid_lat = np.linspace(-90.0, 90.0, 7)

    # Create ordinary kriging object:
    OK = OrdinaryKriging(
        lon,
        lat,
        values,
        variogram_model="linear",
        verbose=False,
        enable_plotting=False,
        coordinates_type="geographic"
        )

    # Execute on grid:
    z1, ss1 = OK.execute("grid", lons_tgt, lats_tgt)
    
    X0 = np.array([lons_src,lats_src]).T
    X1 = np.array([lons,lats]).T

    gpr = GaussianProcessRegressor().fit(X0, values.astype(np.float16))
    print("Finished creating regressor")
    d=1000
    z1=np.zeros(X1.shape[0])
    for i in range(0,X1.shape[0],d):
        j=i+d
        z1[i:j] = gpr.predict(X1[i:j]).reshape(-1,)
    print("finished regressing")
    return z1
'''
 
from ants import get_center_of_mass
def apply_ants_transform_to_gii( in_gii_fn, tfm_list, out_gii_fn, invert, faces_fn, ref_gii_fn, ext, mni_fn):
    print("transforming", in_gii_fn)
    #faces, coords = nib.load(in_gii_fn).agg_data(('triangle', 'pointset'))

    origin = [0,0,0]
    if ext in ['.pial', '.white'] : 
        _, _, volume_info = load_mesh(ref_gii_fn)
        origin=volume_info['cras'] 
    else : volume_info = ref_gii_fn

    coords = h5.File(in_gii_fn)['data'][:]
    tfm = ants.read_transform(tfm_list[0])
    flip = 1
    if np.sum(tfm.fixed_parameters) != 0 : flip=-1
    
    in_file = open(in_gii_fn, 'r')
    
    out_path, out_ext = os.path.splitext(out_gii_fn)
    coord_fn = out_path + '_ants_reformat.csv'
    temp_out_fn=tempfile.NamedTemporaryFile().name+'.csv'
    coords = np.concatenate([coords, np.zeros([coords.shape[0],2])], axis=1 )
    print('origin',origin)

    faces_h5=h5.File(faces_fn,'r')
    faces = faces_h5['data'][:]

    #the for loops are here because it makes it easier to trouble shoot to check how the vertices need to be flipped to be correctly transformed by ants
    for flipx in [-1]: #[1,-1] :
        for flipy in [-1]: #[1,-1]:
            for flipz in [1]: #[1,-1]:
                coords[0] = flipx*(coords[0] -origin[0])
                coords[1] = flipy*(coords[1] +origin[1])
                coords[2] = flipz*(coords[2] +origin[2])
                
                df = pd.DataFrame(coords,columns=['x','y','z','t','label'])
                df.to_csv(coord_fn, columns=['x','y','z','t','label'], header=True, index=False)
                

                shell(f'antsApplyTransformsToPoints -d 3 -i {coord_fn} -t [{tfm_list[0]},{invert}]  -o {temp_out_fn}',verbose=True)
                df = pd.read_csv(temp_out_fn,index_col=False)
                df['x'] = flipx*(df['x'] - origin[0])
                df['y'] = flipy*(df['y'] - origin[1])
                df['z'] = flipz*(df['z'] - origin[2])

                new_coords = df[['x','y','z']].values

                f_h5 = h5.File(out_gii_fn, 'w')
                f_h5.create_dataset('data', data=new_coords) 
                f_h5.close()

                save_mesh(out_path+f'_{flipx}{flipy}{flipz}'+ext, new_coords, faces, volume_info=volume_info)
                os.remove(temp_out_fn)
                #obj_fn = out_path+ f'_{flipx}{flipy}{flipz}'+ '.obj'

                #save_obj(obj_fn,coords, faces)
                #print(obj_fn)



def upsample_and_inflate_surfaces(surf_dir, wm_surf_fn, gm_surf_fn, ext, resolution, upsample_resolution,  depth_list, clobber=False, n_vertices=81920):
    depth_fn_dict={}
    # Upsampling of meshes at various depths across cortex produces meshes with different n vertices.
    # To create a set of meshes across the surfaces across the cortex that have the same number of 
    # vertices, we first upsample and inflate the wm mesh.
    # Then, for each mesh across the cortex we resample that mesh so that it has the same polygons
    # and hence the same number of vertices as the wm mesh.
    # Each mesh across the cortical depth is inflated (from low resolution, not the upsampled version)
    # and then resampled so that it has the high resolution number of vertices.

    # create depth mesh
    #gm_mesh = nb_surf.load(gm_surf_fn) 
    #wm_mesh = nb_surf.load(wm_surf_fn)
   
    #gm_coords = gm_mesh.agg_data('NIFTI_INTENT_POINTSET')

    #wm_coords = wm_mesh.agg_data('NIFTI_INTENT_POINTSET')
    #wm_faces =  wm_mesh.agg_data('NIFTI_INTENT_TRIANGLE')

    from nibabel.freesurfer.io import read_geometry, write_geometry, write_annot, write_morph_data
    gm_coords, gm_faces, gm_info = load_mesh(gm_surf_fn)
    wm_coords, wm_faces, wm_info = load_mesh(wm_surf_fn)

    if ext.wm == '.white' : volume_info=gm_info
    else : volume_info = gm_surf_fn
    
    gm_obj_fn="{}/surf_{}mm_{}_rsl.obj".format(surf_dir,resolution,0)
    wm_upsample_fn="{}/surf_{}mm_{}_rsl{}".format(surf_dir,resolution,1, ext.wm)
    gm_sphere_fn = "{}/surf_{}mm_{}{}".format(surf_dir,resolution,0, ext.gm_sphere)
    gm_sphere_rsl_fn = "{}/surf_{}mm_{}rsl{}".format(surf_dir,resolution,0, ext.gm_sphere)
    
    d_coords = wm_coords - gm_coords 
    del wm_coords
    
    input_list = []
    output_list = []

    upsample_0_fn = "{}/surf_{}mm_{}_rsl{}".format(surf_dir,resolution,depth_list[0], ext.gm)
    upsample_1_fn = "{}/surf_{}mm_{}_rsl{}".format(surf_dir,resolution,depth_list[-1], ext.gm)
    
    for depth in depth_list :
        print("\tDepth", depth)
        depth_surf_fn = "{}/surf_{}mm_{}{}".format(surf_dir,resolution,depth, ext.gm)
        print(depth_surf_fn)
        upsample_fn = "{}/surf_{}mm_{}_rsl.h5".format(surf_dir,resolution,depth)
        upsample_gii_fn = "{}/surf_{}mm_{}_rsl{}".format(surf_dir,resolution,depth, ext.gm)
        sphere_fn = "{}/surf_{}mm_{}_inflate{}".format(surf_dir,resolution,depth, ext.gm_sphere)
        sphere_rsl_fn = "{}/surf_{}mm_{}_inflate_rsl.h5".format(surf_dir,resolution,depth)
        depth_fn_dict[depth]={'upsample_fn':upsample_fn, 'upsample_gii_fn':upsample_gii_fn, 'sphere_rsl_fn':sphere_rsl_fn}
        
        coords = gm_coords + depth * d_coords
        
        if not os.path.exists(depth_surf_fn) :
            save_mesh(depth_surf_fn, coords, gm_faces, volume_info=volume_info)

        del coords
   
        if not os.path.exists(sphere_fn) or  clobber :
            print('\tInflate to sphere')
            shell('~/freesurfer/bin/mris_inflate -n 500  {} {}'.format(depth_surf_fn, sphere_fn))
            #shell('~/freesurfer/bin/mris_inflate -n 10  {} {}'.format(depth_surf_fn, sphere_fn))
        
        input_list += [depth_surf_fn, sphere_fn]
        output_list+= [upsample_fn, sphere_rsl_fn]

    depth_fn_dict[depth_list[0]]['upsample_gii_fn'] = upsample_0_fn
    depth_fn_dict[depth_list[-1]]['upsample_gii_fn'] = upsample_1_fn

    #transform_surf_to_slab()

    
    faces_fn, coords_fn = upsample_gifti(gm_surf_fn, upsample_0_fn, upsample_1_fn, float(upsample_resolution), input_list=input_list, output_list=output_list, clobber=clobber)
    
    depth_fn_dict[depth_list[0]]['faces_fn'] = faces_fn

    rsl_faces = h5.File(faces_fn,'r')['data'][:]
    rsl_coords = h5.File(coords_fn, 'r')['data'][:]
    print('save_obj')
    if not os.path.exists(gm_obj_fn) :
        save_obj(gm_obj_fn, rsl_coords,rsl_faces)

    return depth_fn_dict



def get_valid_coords( coords, iw):
    lower = min(iw)
    upper = max(iw)
    valid_coords_idx = (coords[:,1] >= lower) & (coords[:,1] <= upper)
    valid_coords_idx = valid_coords_idx.reshape(valid_coords_idx.shape[0])
    valid_coords = coords[valid_coords_idx, :]

    return valid_coords, valid_coords_idx




def mesh_to_volume(coords, vertex_values, dimensions, starts, steps, origin=[0,0,0], interp_vol=None, n_vol=None ):
    '''
    About
        Interpolate mesh values into a volume
    Arguments
        coords
        vertex_values
        dimensions
        starts
        steps
        interp_vol
        n_vol
    Return
        interp_vol
        n_vol
    '''
    if type(vertex_values) != np.ndarray  or type(n_vol) != np.ndarray :
        interp_vol = np.zeros(dimensions)
        n_vol = np.zeros_like(interp_vol)
    
    coords[:,0] += origin[0]
    coords[:,1] += origin[1]
    coords[:,2] += origin[2]
    print('Origin offset being applied:', origin);
    #coords[:,0] -= 0.04
    #coords[:,1] -= -30.56
    #coords[:,2] += 24.94
    
    x = np.rint( (coords[:,0] - starts[0]) / steps[0] ).astype(int)
    y = np.rint( (coords[:,1] - starts[1]) / steps[1] ).astype(int)
    z = np.rint( (coords[:,2] - starts[2]) / steps[2] ).astype(int)



    idx = (x >= 0) & (y >= 0) & (z >= 0) & (x < dimensions[0]) & ( y < dimensions[1]) & ( z < dimensions[2] )
    
    assert np.sum(idx) > 0, 'Assert: no voxels found inside mesh_to_volume'
    x = x[idx]
    y = y[idx]
    z = z[idx]
    vertex_values = vertex_values[idx] 
    for i, (xc, yc, zc) in enumerate(zip(x,y,z)) :
        interp_vol[xc,yc,zc] += vertex_values[i]
        n_vol[xc,yc,zc] += 1

    return interp_vol, n_vol

def multi_mesh_to_volume(profiles, depth_fn_slab_space, depth_list, dimensions, starts, steps, origin=[0,0,0]):
    
    interp_vol = np.zeros(dimensions)
    n_vol = np.zeros_like(interp_vol)

    for ii in range(profiles.shape[1]):
        try :
            surf_fn = depth_fn_slab_space[depth_list[ii]]['upsample_h5']
        except KeyError:
            surf_fn = depth_fn_slab_space[depth_list[ii]]['upsample_fn']

        coords = h5.File(surf_fn,'r')['data'][:]
        print('\t\tsurf fn', surf_fn)
        profiles_vtr = profiles[:,ii]
        assert np.sum(profiles_vtr), f'Error, empty profiles in multi_mesh_to_volume in column {ii}, depth {depth_list[ii]}'
        print(starts)
        print(steps)
        print(dimensions);
        interp_vol, n_vol = mesh_to_volume(coords, profiles_vtr, dimensions, starts, steps, interp_vol=interp_vol, n_vol=n_vol, origin=origin )

    interp_vol[ n_vol>0 ] = interp_vol[n_vol>0] / n_vol[n_vol>0]
    
    assert np.sum(interp_vol) != 0 , 'Error: interpolated volume is empty'
    return interp_vol

def project_volumes_to_surfaces(surf_fn_list, thickened_dict, interp_csv, interp_dir, origin=np.array([0,0,0]), clobber=False):
    '''
    About : For a given ligand, interpoalte the autoradiograph receptor densities 
            onto each surface depth for each slab. The interpolation onto the surface is currently 
            performed with nearest neighbour interpolation. 

    Inputs :
        surf_fn_list :  list of surface files onto which ligand values are projected
        thickened_dict :   list of slab volumes with ligand binding densities
        interp_csv :    csv filename where projected values are saved
        interp_dir :    directory name for interpolated csv files

    Outputs :
        None
    '''
    print('interp csv', interp_csv)
    if not os.path.exists(interp_csv) or clobber: 
        qc_dir = interp_dir + '/qc/'
        os.makedirs(qc_dir, exist_ok=True)
        
        nvertices = h5.File(surf_fn_list[0]['upsample_h5'],'r')['data'].shape[0]
        #the default value of the vertices is set to -100 to make it easy to distinguish
        #between vertices where a ligand density of 0 is measured versus the default value
        all_values=np.zeros(nvertices) - 100
        print(surf_fn_list) 
        #Iterate over slabs within a given 
        for i, surf_fn in enumerate(surf_fn_list) :
            vol_fn = thickened_dict[str(i+1)]
           
            print('\t\t',surf_fn['upsample_h5'])
            # read surface coordinate values from file
            coords_h5 = h5.File(surf_fn['upsample_h5'],'r')
            coords = coords_h5['data'][:]
            coords += origin
           
            #These offsets were used for the macaque brain, but in theory they should
            # be accounted for when transforming the coordinates to slab space and shouldn't
            #be needed
            #coords[:,0] -= 0.04
            #coords[:,1] -= 30.56
            #coords[:,2] += 24.94
            #for i in range(3) : coords[:,i] += origin[i]

            # read slab volume
            img = nib.load(vol_fn)
            vol = img.get_fdata()
            affine = nb_surf.load(vol_fn).affine
            assert np.max(vol) != np.min(vol) , f'Error: empty volume {vol_fn}; {np.max(vol) != np.min(vol)} '

            # set variable names for coordinate system
            xstart = affine[0,3]
            ystart = affine[1,3]
            zstart = affine[2,3]
            xstep = affine[0,0]
            ystep = affine[1,1]
            zstep = affine[2,2]

            # get the intervals along the y-axis of the volume where
            # we have voxel intensities that should be interpolated onto the surfaces
            intervals_voxel = get_section_intervals(vol)
            print('-->', vol_fn, np.min(np.array(intervals_voxel))*ystep+ystart, np.max(intervals_voxel)*ystep+ystart )
            #convert from voxel values to real world coordinates
            assert len(intervals_voxel) > 0 , 'Error: the length of intervals_voxels == 0 ' 
            #for iv in intervals_voxel : 
            for y0, y1 in intervals_voxel : #range(iv[0],iv[1]+1):
                #y1 = y0 + 1
                y0w = y0 * ystep + ystart 
                y1w = y1 * ystep + ystart 
                #the voxel values should be the same along the y-axis within an interval
                #WARNING: this will NOT work if there isn't a gap between thickened autoradiograph sections!
                section = vol[:,y0,:]
                #assert np.sum(section) != 0, f'Error: emptry section before interpolation for section {y0} '
                valid_coords_world, valid_coords_idx = get_valid_coords( coords, [y0w,y1w])

                if valid_coords_world.shape[0] != 0  :
                    x = np.rint( (valid_coords_world[:,0] - xstart)/xstep ).astype(int)
                    z = np.rint( (valid_coords_world[:,2] - zstart)/zstep ).astype(int)
                    xmin = np.min(x)
                    zmin = np.min(z)

                    xmax = np.max(x)
                    zmax = np.max(z)

                    #xz_valid_coords = (xmax < section.shape[0]) & (zmax < section.shape[1]) &  (zmin >= 0) & (xmin >= 0)
                    #valid_coords_idx = valid_coords_idx[xz_valid_coords] 
                    #x = x[xz_valid_coords] 
                    #z = z[xz_valid_coords] 

                    if zmax >= section.shape[1]: 
                        print(f'\n\nWARNING: z index {zmax} is greater than dimension {section.shape[1]}\n\n')
                    if xmax >= section.shape[0]: 
                        print(f'\n\nWARNING: x index {xmax} is greater than dimension {section.shape[0]}\n\n')
                    section = np.pad(section, (  (0, max(0,xmax-section.shape[0]+1)), 
                                                (0, max(0,zmax-section.shape[0]+1))))
                    # get nearest neighbour voxel intensities at x and z coordinate locations
                    values = section[x,z]
                    if np.sum(values>0) > 0: 'Error: empty section[x,z] in project_volume_to_surfaces'

                    assert np.sum(np.isnan(values)) == 0 , f'Error: nan found in values from {vol_fn}'
                    all_values[valid_coords_idx] = values 
            #print( min(coords[:,1][all_values == slab]), max([:,1][all_values == slab]) )
            np.savetxt(interp_csv, all_values)

        assert np.sum(all_values>0) > 0, 'Error, empty array all_values in project_volumes_to_surfaces'

from scipy.interpolate import interp1d, CubicSpline

def setup_section_normalization(ligand, slab_df, array_src):
    normalize_sections = False 
    mean_list=[]
    std_list=[]
    y_list=[]
    group_mean=0
    group_std=0
    slab_df = slab_df.sort_values(['slab_order'])
    if ligand in [ 'cellbody' , 'myelin' ] : 
        print('Normalizing', ligand)

        normalize_sections=True  
        for row_i, row in slab_df.iterrows() : 
            y = int(row['slab_order'])

            # Conversion of radioactivity values to receptor density values
            section = array_src[:, y, :]
            
            idx = section>=0

            mean_list.append(np.mean(section[idx]))
            std_list.append(np.std(section[idx]))
            y_list.append(y)
        
        mean_list=np.array(mean_list) 
        pad=2
        new_mean_list=[]
        i_list = range(len(mean_list))
        
        new_mean_list.append(mean_list[0])
        for i, y, mean in zip(i_list[1:-1], y_list[1:-1], mean_list[1:-1]) :
            i0=max(i-pad,0)
            i1=min(i+pad,len(mean_list)-1)
            print(i0,'-->',i, '-->', i1)
            x = list(y_list[i0:i]) + list(y_list[i+1:i1+1])
            print('x',x)
            print('y->',y,y_list[i])
            z = list(mean_list[i0:i]) + list(mean_list[i+1:i1+1])
            print('z',z)
            kind_dict={ 1:'nearest', 2:'linear',  3:'quadratic', 4:'cubic', 5:'cubic'}
            interp_f = interp1d(x,z,kind=kind_dict[min(5,len(x))])
            #interp_f = CubicSpline(x,z)
            new_mean = interp_f(y)
            new_mean_list.append(new_mean)
        new_mean_list.append(mean_list[-1])

        for y, new_mean in zip(y_list, new_mean_list):
            section = array_src[:, y, :]
            print(new_mean)
            section[section>0] = new_mean + section[section>0] - np.mean(section[section>0]) #+ new_mean
            array_src[:,y,:] = section
        #plt.plot(mean_list,c='r')
        #plt.plot(new_mean_list,c='b')
        #plt.savefig('/tmp/tmp.png')
        #group_mean=np.mean(mean_list)
        #group_std = np.std(std_list)

    return array_src, normalize_sections

def thicken_sections(interp_dir, slab_dict, df_ligand, n_depths, resolution, tissue_type='' ):

    rec_thickened_dict = {} 
    target_file=f'nl_2d_vol{tissue_type}_fn'
    slab_dict_keys = slab_dict.keys() 
    slab_dict_keys = sorted(slab_dict_keys)
   
    ligand = np.unique(df_ligand['ligand'])[0]
    
    for  i in slab_dict_keys :
        slab = slab_dict[i]
        slab_df = df_ligand.loc[df_ligand['slab'].astype(int)==int(i)]
        source_image_fn = slab[target_file]

        print('\t\tSource image for thickening:', source_image_fn)
        thickened_fn = f'{interp_dir}thickened_{int(i)}_{ligand}_{resolution}{tissue_type}_l{n_depths}.nii.gz'

        print('\t\tThickened Filename', thickened_fn)
        
        if not os.path.exists(thickened_fn) :
            array_img = nib.load(source_image_fn)
            array_src = array_img.get_fdata()
            
            assert np.sum(array_src) != 0, 'Error: source volume for thickening sections is empty\n'+ source_image_fn


            array_src, normalize_sections = setup_section_normalization(ligand, slab_df, array_src)
            width = np.round(1*(1+resolution/(0.02*2))).astype(int)
            print('\t\tThickening sections to ', 0.02*width*2)
            dim=[array_src.shape[0], 1, array_src.shape[2]]
            rec_vol = np.zeros_like(array_src)

            for row_i, row in slab_df.iterrows() : 
                y = int(row['slab_order'])
                # Conversion of radioactivity values to receptor density values
                section = array_src[:, y, :].copy()

                if np.sum(section) == 0 : 
                    print(f'Warning: empty frame {i} {row}\n')
<<<<<<< HEAD

                #plt.imshow(section)
                #plt.title(y)
                #print(f'/tmp/{ligand}_{y}.png')
                #plt.savefig(f'/tmp/{ligand}_{y}.png')
=======
                
>>>>>>> 89f14b65
                section = section.reshape(dim)
                if row['conversion_factor'] > 0 and tissue_type != '_cls' :
                     section *= row['conversion_factor']
                elif row['conversion_factor'] == 0 : 
                    continue
                
                y0 = int(y)-width if int(y)-width > 0 else 0
                y1 = 1+int(y)+width if int(y)+width <= array_src.shape[1] else array_src.shape[1]
                #put ligand sections into rec_vol


                #aa = np.ones( [section.shape[0], section.shape[2]] ) * np.arange(section.shape[0]).T 
                #print(aa.shape)
                #aa[section[:,0,:]==0] = 0
                #aa=aa.reshape(section.shape)
                
                #plt.imshow(aa)
                #plt.savefig('/tmp/tmp.png');
                rep = np.repeat(section, y1-y0, axis=1)
                print('ligand', row['ligand'], row['slab_order'], np.max(section) ) 

                #rep = np.repeat(aa, y1-y0, axis=1)
                #rep[rep > 0] = aa[rep>0] #1000 # y0 #DEBUG 

                rec_vol[:, y0:y1, :] = rep 
            
            #if not normalize_sections : 
            #    assert np.sum(rec_vol) != 0, 'Error: receptor volume for single ligand is empty\n'
            nib.Nifti1Image(rec_vol, array_img.affine).to_filename(thickened_fn)

        rec_thickened_dict[i] = thickened_fn
<<<<<<< HEAD
    
=======
>>>>>>> 89f14b65
    return rec_thickened_dict


def create_thickened_volumes(interp_dir, depth_list, depth_fn_slab_space, depth_fn_list, slab_dict, df_ligand, n_depths, resolution, origin=np.array([0,0,0]), tissue_type=''):
    print('\tDepth list:',depth_list)
    for depth_index, (depth, depth_fn) in enumerate(zip(depth_list,depth_fn_list)):
        # Get surfaces transformed into slab space
        slabs = list(slab_dict.keys())
        slabs.sort()
        surf_fn_list = [ depth_fn_slab_space[i][depth] for i in slabs  ]
        
        # 1. Thicken sections
        thickened_dict = thicken_sections(interp_dir, slab_dict, df_ligand, n_depths, resolution, tissue_type=tissue_type)
        
        #thickened_dict = combat_slab_normalization(df_ligand, thickened_dict)

        # 2. Project autoradiograph densities onto surfaces
        print('\t\tProjecting volume to surface.')
        project_volumes_to_surfaces(surf_fn_list, thickened_dict, depth_fn, interp_dir, origin=origin)
    return thickened_dict

def get_profiles(profiles_fn, recon_out_prefix, depth_fn_mni_space, depth_list, depth_fn_list, nrows):
    print('\tGetting profiles')

    # 3. Interpolate missing densities over surface
    if not os.path.exists(profiles_fn) :
        
        profiles = h5.File(profiles_fn, 'w') 
        
        profiles.create_dataset('data', (nrows, len(depth_list)) )

        for depth_index, (depth, depth_fn) in enumerate(zip(depth_list, depth_fn_list)):
            print('\t\t\t\treading interpolated values from ',depth_fn)
            profiles_raw = pd.read_csv(depth_fn, header=None, index_col=None)
            assert np.sum(profiles_raw.values>0) > 0 , 'Error: empty depth file '+depth_fn

            sphere_rsl_fn = depth_fn_mni_space[depth]['sphere_rsl_fn'] 
            surface_val = profiles_raw.values.reshape(-1,) 
          
            profile_vector = interpolate_over_surface(sphere_rsl_fn, surface_val,threshold=0.02,order=1)

            profiles['data'][:,depth_index] = profile_vector
            del profile_vector

    return profiles_fn

def project_volume_to_surfaces(interp_dir, surf_dir, depth_list, slab_dict, df_ligand, depth_fn_mni_space, depth_fn_slab_space, n_depths, resolution, recon_out_prefix, tissue_type='', origin=np.array([0,0,0]), clobber=False):
    
    profiles_fn = f'{recon_out_prefix}_l{n_depths}_profiles.h5'
    
    example_depth_fn = depth_fn_mni_space[depth_list[0]]['upsample_fn']
    nrows = h5.File(example_depth_fn)['data'].shape[0]
    depth_fn_list = [ sub('.h5', f'_{depth}_l{n_depths}_raw.csv', profiles_fn) for depth in depth_list ]
   
    thickened_dict = create_thickened_volumes(interp_dir, depth_list, depth_fn_slab_space, depth_fn_list, slab_dict, df_ligand, n_depths, resolution, origin=origin, tissue_type=tissue_type)
    profiles_fn = get_profiles(profiles_fn, recon_out_prefix, depth_fn_mni_space, depth_list, depth_fn_list, nrows)

    return thickened_dict, profiles_fn
     
def interpolate_over_surface(sphere_obj_fn,surface_val,threshold=0,order=1):
    print('\tInterpolating Over Surface')
    print('\t\t\tSphere fn:',sphere_obj_fn)
    # get coordinates from dicitonary with mesh info
    coords = h5.File(sphere_obj_fn)['data'][:] 

    spherical_coords = surface_tools.spherical_np(coords) 

    #define a mask of verticies where we have receptor densitiies
    surface_mask = surface_val > threshold * np.max(surface_val)
    #a=1636763
    #b=1636762
    #print(coords[surface_mask.astype(bool)][a])
    #print(coords[surface_mask.astype(bool)][b])
    assert np.sum(surface_mask) != 0, "Error, empty profiles {}".format(np.sum(surface_mask))
    #define vector with receptor densities 
    surface_val_src = surface_val[ surface_mask.astype(bool) ]

    #define vector without receptor densities
    surface_val_tgt = surface_val[ ~surface_mask.astype(bool) ]

    # get coordinates for vertices in mask
    spherical_coords_src = spherical_coords[ surface_mask.astype(bool), : ]
    
    # get spherical coordinates from cortical mesh vertex coordinates

    #print(spherical_coords_src[a])
    #print(spherical_coords_src[b])
    lats_src, lons_src = spherical_coords_src[:,1]-np.pi/2, spherical_coords_src[:,2]
    #print(lats_src[a], lons_src[a])
    #print(lats_src[b], lons_src[b])

    temp = np.concatenate([(spherical_coords_src[:,1]-np.pi/2).reshape(-1,1), spherical_coords_src[:,2].reshape(-1,1)],axis=1)

    # create mesh data structure

    temp = np.concatenate([lons_src.reshape(-1,1),lats_src.reshape(-1,1)],axis=1)

    mesh = stripy.sTriangulation(lons_src, lats_src)
    lats, lons = spherical_coords[:,1]-np.pi/2, spherical_coords[:,2]
    
    interp_val, interp_type = mesh.interpolate(lons,lats, zdata=surface_val[surface_mask], order=order)
        
    return interp_val

def transform_surf_to_slab(interp_dir, slab_dict, depth_fn_space_mni, ref_gii_fn, ext, mni_fn, clobber=0):
    surf_rsl_dict={}
    for slab, cur_slab_dict in slab_dict.items() :
        surf_rsl_dict[slab]={}
        print(cur_slab_dict)
        for depth, depth_dict in depth_fn_space_mni.items() :
            upsample_fn = depth_dict['upsample_fn']
            upsample_gii_fn = depth_dict['upsample_gii_fn']
            sphere_rsl_fn = depth_dict['sphere_rsl_fn']
            surf_rsl_dict[slab][depth]={}
            upsample_slab_space_fn="{}/slab-{}_{}".format(interp_dir,slab,os.path.basename(upsample_fn))
            upsample_slab_space_gii="{}/slab-{}_{}".format(interp_dir,slab,os.path.basename(upsample_gii_fn))
            surf_rsl_dict[slab][depth]['upsample_h5'] = upsample_slab_space_fn
            surf_rsl_dict[slab][depth]['upsample_gii'] = upsample_slab_space_gii
            
            if not os.path.exists(upsample_slab_space_fn) or clobber >= 1 : 
                print(f"\t\tTransformig surface at depth {depth} to slab {slab}")
                apply_ants_transform_to_gii(upsample_fn, [cur_slab_dict['nl_3d_tfm_fn']], upsample_slab_space_fn, 0, depth_fn_space_mni[0]['faces_fn'], ref_gii_fn, ext, mni_fn)
     
    return surf_rsl_dict

class Ext():
    def __init__(self,gm_sphere,wm_sphere,gm,wm):
        self.gm_sphere = gm_sphere
        self.wm_sphere = wm_sphere
        self.gm = gm
        self.wm = wm

def get_surface_filename(surf_obj_fn, surf_gii_fn, surf_fs_fn):
    if os.path.exists(surf_gii_fn) :
        surf_fn = surf_gii_fn
        ext = Ext('.surf.gii', '.surf.gii', '.surf.gii', '.surf.gii')
    elif os.path.exists(surf_fs_fn):
        surf_fn = surf_fs_fn
        ext = Ext('.pial.sphere', '.white.sphere', '.pial', '.white')
    elif os.path.exists(surf_obj_fn):
        surf_fn = surf_gii_fn
        ext = Ext('.surf.gii', 'surf.gii', '.surf.gii', '.surf.gii')
        obj_to_gii(surf_obj_fn, ref_surf_fn, surf_fn)
    else :
        print('Error: could not find input GM surface (obj, fs, gii) for ', surf_gii_fn)
        exit(1)
    return surf_fn, ext

def prepare_surfaces(slab_dict, depth_list, interp_dir, resolution, upsample_resolution, mni_fn, surf_dir='civet/mri1/surfaces/surfaces/', n_vertices = 327696, brain='mri1', hemi='R', clobber=0):
    '''

    '''
    surf_rsl_dir = interp_dir +'/surfaces/' 
    os.makedirs(surf_rsl_dir, exist_ok=True)
    
    #Interpolate at coordinate locations
    ref_surf_fn = surf_base_str.format( surf_dir, brain,'gray', hemi, n_vertices,'','surf.gii')
    ref_surf_obj_fn = surf_base_str.format( surf_dir, brain,'gray', hemi, n_vertices,'','obj')

    #if not os.path.exists(ref_surf_fn) :
    #    shell('ConvertSurface -i_obj {ref_surf_obj_fn}  -o_gii {ref_surf_fn}')


    surf_gm_obj_fn = surf_base_str.format(surf_dir, brain, 'gray', hemi, n_vertices,'','obj')
    surf_wm_obj_fn = surf_base_str.format(surf_dir, brain, 'white', hemi, n_vertices,'','obj')
    
    surf_gm_gii_fn = surf_base_str.format(surf_dir, brain, 'gray', hemi, n_vertices,'','surf.gii')
    surf_wm_gii_fn = surf_base_str.format(surf_dir, brain, 'white', hemi, n_vertices,'','surf.gii')
   
    surf_gm_fs_fn = surf_base_str.format(surf_dir, brain, 'gray', hemi, n_vertices,'','pial')
    surf_wm_fs_fn = surf_base_str.format(surf_dir, brain, 'white', hemi, n_vertices,'','white')
    
    surf_gm_fn, ext = get_surface_filename(surf_gm_obj_fn, surf_gm_gii_fn, surf_gm_fs_fn)
    surf_wm_fn, _ = get_surface_filename(surf_wm_obj_fn, surf_wm_gii_fn, surf_wm_fs_fn)

    origin=[0,0,0]
    if ext.gm == '.pial' : origin= load_mesh(surf_gm_fn)[2]['cras']
    
    sphere_obj_fn = surf_base_str.format(surf_dir, brain, 'mid', hemi, n_vertices,'_sphere',ext.gm)
    
    #upsample transformed surfaces to given resolution
    print("\tUpsampling and inflating surfaces.") 
    depth_fn_mni_space = upsample_and_inflate_surfaces(surf_rsl_dir, surf_wm_fn, surf_gm_fn, ext, resolution, upsample_resolution, depth_list)

    #For each slab, transform the mesh surface to the receptor space
    #TODO: transform points into space of individual autoradiographs
    print("\tTransforming surfaces to slab space.") 
    depth_fn_slab_space = transform_surf_to_slab(surf_rsl_dir, slab_dict, depth_fn_mni_space, surf_wm_fn, ext.gm, mni_fn)

    return depth_fn_mni_space, depth_fn_slab_space, origin

class ImageParameters():
    def __init__(self, starts, steps, dimensions):
        self.starts = starts
        self.steps = steps 
        self.dimensions = dimensions
        self.affine = np.array([[self.steps[0], 0, 0, self.starts[0]],
                       [0, self.steps[1], 0, self.starts[1]],
                       [0, 0, self.steps[2], self.starts[2]],
                       [0, 0, 0, 1]])
        #print('\tStarts', self.starts)
        #print('\tSteps', self.steps)
        #print('\tDimensions:', self.dimensions)
        #print('\tAffine', self.affine)


def get_image_parameters(fn ):
    img = nib.load(fn)
    affine = nb_surf.load(fn).affine

    starts = np.array(affine[[0,1,2],3])
    steps = affine[[0,1,2],[0,1,2]]

    dimensions = img.shape

    imageParam = ImageParameters(starts, steps, dimensions)

    return imageParam

def combine_interpolated_sections(slab_fn, interp_vol, ystep_lo, ystart_lo) :
    img = nib.load(slab_fn)
    vol = img.get_fdata()

    affine = nb_surf.load(slab_fn).affine
    ystep_hires = affine[1,1]
    ystart_hires = affine[1,3]

    print('\tCombining interpolated sections with original sections')

    for y in range(vol.shape[1]) :
        
        section_is_empty = np.sum(vol[:,y,:]) <= 0
        
        # convert from y from thickened filename 
        yw = y * ystep_hires + ystart_hires
        y_lo = np.rint( (yw - ystart_lo)/ystep_lo).astype(int)

        if not section_is_empty and y_lo < interp_vol.shape[1] :
            #use if using mapper interpolation interp_section = interp_vol[ : , yi, : ]
            original_section = vol[ : , y, : ]

            interp_vol[:, y_lo, :] = original_section 
        else :
            print('Not including section', np.sum(vol[:,y,:]))

    return interp_vol


def create_reconstructed_volume(interp_fn_list, interp_dir, thickened_fn_dict, profiles_fn, depth_list, depth_fn_slab_space, slabs, files, resolution, df_ligand, scale_factors_json, use_mapper=True, clobber=False, origin=[0,0,0],gm_label = 2. ):
            
    profiles = None
    print(scale_factors_json) 
    for interp_fn, slab in zip(interp_fn_list, slabs) :
        print(slab, type(slab))
        sectioning_direction =  scale_factors_json[slab]['direction']
        df_ligand_slab = df_ligand.loc[ df_ligand['slab'].astype(int) == int(slab) ]

        if not os.path.exists(interp_fn) or clobber : 
            print('\tReading profiles', profiles_fn) 
            if type(profiles) != type(np.array) : profiles = h5.File(profiles_fn, 'r')['data'][:]
            assert np.sum(profiles>0) > 0, 'Error: profiles h5 is empty: '+profiles_fn
            #profiles_bin = np.copy(profiles)
            #profiles_bin[ profiles_bin > 0 ] = 1 
            # Hiad dimensions for output volume
            files_resolution = files[str(int(slab))]
            resolution_list = list(files_resolution.keys())
            max_resolution = resolution_list[-1]
            slab_fn = files_resolution[ max_resolution ]['nl_2d_vol_fn'] 
            srv_space_rec_fn = files_resolution[ max_resolution ]['srv_space_rec_fn']
            srv_iso_space_rec_fn = files_resolution[ max_resolution ]['srv_iso_space_rec_fn']
            thickened_fn = thickened_fn_dict[ slab ]
            print('Thickened Filename', thickened_fn)
            
            #out_affine= nib.load(slab_fn).affine
            out_affine= nib.load(srv_iso_space_rec_fn).affine

            imageParamHi = get_image_parameters(slab_fn)
            imageParamLo = get_image_parameters(srv_iso_space_rec_fn) 
            ''' 
            #Create an object that will be used to interpolate over the surfaces
            wm_upsample_fn = depth_fn_slab_space[slab][depth_list[0]]['upsample_gii']
            gm_upsample_fn = depth_fn_slab_space[slab][depth_list[-1]]['upsample_gii']
            npz_dir = interp_dir+f'/npz-{slab}_{resolution}mm/'
            os.makedirs(npz_dir, exist_ok=True)
            mapper = SurfaceVolumeMapper(white_surf=wm_upsample_fn, gray_surf=gm_upsample_fn, 
                        resolution=imageParamHi.steps, dimensions=imageParamHi.dimensions, 
                        origin=imageParamHi.starts, filename=None, save_in_absence=False, mask=None,
                        out_dir=npz_dir, left_oriented=False )
            
            mask_vol = mapper.map_profiles_to_block(profiles=profiles_bin, interpolation='nearest')
            '''
            print(srv_iso_space_rec_fn)
            mask_img=nib.load(srv_iso_space_rec_fn)
            mask_vol = mask_img.get_fdata()

            gm_lo = gm_label * 0.75
            gm_hi = gm_label * 1.25
            valid_idx = (mask_vol >= gm_lo) & (mask_vol < gm_hi)
            mask_vol = np.zeros_like(mask_vol).astype(np.uint8)
            mask_vol[ valid_idx ] = 1
            
            # Use algorithm that averages vertex values into voxels
            interp_only_fn = re.sub('.nii','_interp-only.nii', interp_fn)
            multi_mesh_interp_fn = re.sub('.nii','_multimesh.nii', interp_fn)
            gm_mask_fn = re.sub('.nii','_gm-mask.nii', interp_fn)
            nib.Nifti1Image(mask_vol, out_affine ).to_filename(gm_mask_fn)

            if not os.path.exists(multi_mesh_interp_fn) : 
                interp_vol = multi_mesh_to_volume(profiles, depth_fn_slab_space[slab], depth_list, imageParamLo.dimensions, imageParamLo.starts, imageParamLo.steps, origin=origin)
                nib.Nifti1Image(interp_vol, out_affine ).to_filename(multi_mesh_interp_fn)
                interp_vol = fill_in_missing_voxels(interp_vol, mask_vol)
            else : 
                interp_vol = nib.load(multi_mesh_interp_fn).get_fdata()

            #if sectioning_direction  == 'rostral_to_caudal' :
            #    limit = df_ligand_slab['slab_order'].max()
            #    interp_vol[ :, int(limit):, : ] = 0
            #else :
            #    limit = df_ligand_slab['slab_order'].min()
            #    print('LIMIT', limit, sectioning_direction)
            #    print('INTERP VOL SUM', np.sum(interp_vol))
            #    
            #    interp_vol[ :, 0:int(limit), : ] = 0
            #    print('INTERP VOL SUM', np.sum(interp_vol))
           
            ystep_interp = imageParamHi.steps[1]
            ystart_interp = imageParamHi.starts[1]

            assert np.sum(interp_vol) > 0 , f'Error: interpolated volume is empty using {profiles_fn}'

            df_ligand_slab = df_ligand.loc[ df_ligand['slab'].astype(int)==int(slab)]
            print('Writing', interp_only_fn)
            nib.Nifti1Image(interp_vol, mask_img.affine ).to_filename(interp_only_fn)

            output_vol = combine_interpolated_sections(thickened_fn, interp_vol, imageParamLo.steps[1], imageParamLo.starts[1])
            #DEBUG
            #output_vol = interp_vol

            # prefilter the output volume for when it gets resampled to mni space
            print('Writing', interp_fn)
            nib.Nifti1Image(output_vol, mask_img.affine ).to_filename(interp_fn)
            print('\nDone.')
        else :
            print(interp_fn, 'already exists')


def fill_in_missing_voxels(interp_vol, mask_vol):
    print('\tFilling in missing voxels.')
    mask_vol = np.rint(mask_vol)
    mask_vol = np.pad(mask_vol, ((1,1),(1,1),(1,1)) )
    interp_vol = np.pad(interp_vol, ((1,1),(1,1),(1,1)) )

    xv, yv, zv = np.meshgrid(np.arange(mask_vol.shape[0]), 
                                np.arange(mask_vol.shape[1]), 
                                np.arange(mask_vol.shape[2]))

    xv = xv.reshape(-1,1)
    yv = yv.reshape(-1,1)
    zv = zv.reshape(-1,1)

    missing_voxels = (mask_vol[xv,yv,zv] > 0) & (interp_vol[xv,yv,zv] == 0)
    
    counter=0
    last_missing_voxels = np.sum(missing_voxels) + 1
    print( np.sum(missing_voxels) > 0 , np.sum(missing_voxels) < last_missing_voxels )
    while np.sum(missing_voxels) > 0 and np.sum(missing_voxels) < last_missing_voxels: 
        last_missing_voxels = np.sum(missing_voxels)
        xvv = xv[missing_voxels]
        yvv = yv[missing_voxels]
        zvv = zv[missing_voxels]
        
        xvp = xvv + 1
        xvm = xvv - 1
        yvp = yvv + 1
        yvm = yvv - 1
        zvp = zvv + 1
        zvm = zvv - 1

        
        x0 = np.vstack([xvp, yvv, zvv]).T
        x1 = np.vstack([xvm, yvv, zvv]).T
        y0 = np.vstack([xvv, yvp, zvv]).T
        y1 = np.vstack([xvv, yvm, zvv]).T
        z0 = np.vstack([xvv, yvv, zvm]).T
        z1 = np.vstack([xvv, yvv, zvp]).T
       


        interp_values = np.vstack( [interp_vol[ x0[:,0],x0[:,1],x0[:,2]],
                                    interp_vol[ x1[:,0],x1[:,1],x1[:,2]], 
                                    interp_vol[ y0[:,0],y0[:,1],y0[:,2]], 
                                    interp_vol[ y1[:,0],y1[:,1],y1[:,2]],
                                    interp_vol[ z0[:,0],z0[:,1],z0[:,2]],
                                    interp_vol[ z1[:,0],z1[:,1],z1[:,2]]]).T
       
        n = np.sum(interp_values > 0, axis=1)

        interp_sum = np.sum(interp_values, axis=1)

        xvv = xvv[n>0]
        yvv = yvv[n>0]
        zvv = zvv[n>0]

        interp_values = interp_sum[n>0] / n[n>0]
   
        interp_vol[xvv, yvv, zvv] = interp_values
  
        missing_voxels = (mask_vol[xv,yv,zv] > 0 ) & (interp_vol[xv,yv,zv] == 0)
        print('missing', np.sum(missing_voxels))
        counter += 1

    interp_vol = interp_vol[1:-1,1:-1,1:-1]
    return interp_vol


def interpolate_between_slabs(depth_fn_mni_space, depth_list, profiles_fn, ref_fn, interp_dir, srv_rsl_fn, resolution, origin=[0,0,0]):
    img = nb_surf.load(ref_fn)
    starts = np.array(img.affine[[0,1,2],3])
    steps = np.array(img.affine[[0,1,2],[0,1,2]])
    dimensions = img.shape

    wm_upsample_fn = depth_fn_mni_space[depth_list[0]]['upsample_gii_fn']
    gm_upsample_fn = depth_fn_mni_space[depth_list[-1]]['upsample_gii_fn']
    print('\tReading:', profiles_fn)
    profiles = h5.File(profiles_fn, 'r')['data'][:]
    mask_vol = np.rint(nib.load(srv_rsl_fn).get_fdata() )
   
    interp_vol = multi_mesh_to_volume(profiles, depth_fn_mni_space, depth_list, dimensions, starts, steps, origin=origin)
    mask_vol = resize(mask_vol, interp_vol.shape, order=0) 
    
    interp_vol = fill_in_missing_voxels(interp_vol, mask_vol)
    return interp_vol, mask_vol

def combine_slabs_to_volume(interp_fn_mni_list, output_fn):
    ref_img = nib.load(interp_fn_mni_list[0])
    output_volume = np.zeros(ref_img.shape)

    if not os.path.exists(output_fn) :
        n= np.zeros_like(output_volume)
        for interp_mni_fn in interp_fn_mni_list :
            vol = nib.load(interp_mni_fn).get_fdata()
            output_volume += vol
            n[ vol > 0 ] += 1
        #FIXME taking the average can attenuate values in overlapping areas
        output_volume[n>0] /= n[n>0]
        output_volume[ np.isnan(output_volume) ] = 0
        nib.Nifti1Image(output_volume, ref_img.affine, direction_order='lpi' ).to_filename( output_fn )
    
    return output_fn


def find_ligands_to_reconstruction(slabs, interp_dir, template_out_prefix ):
    interp_fn_list = []
    interp_fn_mni_list = []
    for slab in slabs :
        slab_out_prefix = sub('_slab_', f'_{slab}_', template_out_prefix)
        interp_fn  = f'{slab_out_prefix}_space-slab.nii.gz'
        interp_space_mni_fn  = f'{slab_out_prefix}_space-mni.nii.gz'
        interp_fn_list.append( interp_fn ) 
        interp_fn_mni_list.append(interp_space_mni_fn)

    return interp_fn_list, interp_fn_mni_list

def transform_slab_to_mni(slabs, thickened_dict, slab_dict, mni_fn,  template_out_prefix):

    for slab in slabs :
        slab_out_prefix = sub('_slab_', f'_{slab}_', template_out_prefix)
        #DEBUG
        #interp_fn  = f'{slab_out_prefix}_space-slab.nii.gz'
        interp_fn = thickened_dict[slab]
        interp_space_mni_fn  = f'{slab_out_prefix}_space-mni.nii.gz'
        tfm = slab_dict[slab]['nl_3d_tfm_fn']
        if not os.path.exists(interp_space_mni_fn) :
            shell(f'antsApplyTransforms -d 3 -n NearestNeighbor -i {interp_fn} -r {mni_fn} -t {tfm} -o {interp_space_mni_fn}')

def create_final_reconstructed_volume(final_mni_fn, mni_fn, resolution,  depth_fn_mni_space, depth_list, interp_dir, interp_fn_mni_list, recon_out_prefix, profiles_fn, n_depths, origin=[0,0,0] ):
    combined_slab_mni_fn = f'{recon_out_prefix}_space-mni_not_filled_l{n_depths}.nii.gz'
    surf_interp_mni_fn = f'{recon_out_prefix}_surf-interp_space-mni_l{n_depths}.nii.gz'
    final_mask_fn = f'{recon_out_prefix}_surf-interp_space-mni_l{n_depths}_mask.nii.gz'

    ref_img = nib.load(mni_fn) 
    ystart = ref_img.affine[1,3]
    combine_slabs_to_volume(interp_fn_mni_list, combined_slab_mni_fn)

    print('\tInterpolate between slabs')
    if not os.path.exists(surf_interp_mni_fn):
        interp_vol, mask_vol = interpolate_between_slabs(depth_fn_mni_space, depth_list, profiles_fn, interp_fn_mni_list[0], interp_dir, mni_fn,  resolution, origin=origin)
    
        #print('\tWriting surface interpolation volume:\n\t\t', final_mni_fn)
        nib.Nifti1Image(interp_vol, ref_img.affine, direction_order='lpi').to_filename(surf_interp_mni_fn)
    
    # fill in missing sections in whole brain
    print('\tCombine interpoalted section with slabs to fill gaps')
    combined_slab_vol = nib.load(combined_slab_mni_fn).get_fdata()
    #FIXME DEBUG
    #idx = combined_slab_vol <=300
    idx = combined_slab_vol < 0.02 * np.max(combined_slab_vol)
    
    combined_slab_vol[ idx ] = interp_vol[ idx ]
    output_vol = combined_slab_vol
    
    output_vol = interp_vol
    print('\tWriting', final_mni_fn)
    nib.Nifti1Image(output_vol, ref_img.affine, direction_order='lpi').to_filename(final_mni_fn)
    print('\tWriting', final_mask_fn)
    nib.Nifti1Image(mask_vol, ref_img.affine, direction_order='lpi').to_filename(final_mask_fn)


def surface_interpolation(df_ligand, slab_dict, out_dir, interp_dir, brain, hemi, resolution, mni_fn, slabs, files, scale_factors_json, n_depths=3, upsample_resolution=0, tissue_type='', surf_dir='civet/mri1/surfaces/surfaces/', n_vertices = 327696, gm_label=2, clobber=0):
    if upsample_resolution == 0 : upsample_resolution=resolution

    ligand = df_ligand['ligand'].values[0]

    template_out_prefix=f'{interp_dir}/{brain}_{hemi}_slab_{ligand}_{resolution}mm_l{n_depths}{tissue_type}'
    recon_out_prefix=f'{interp_dir}/{brain}_{hemi}_{ligand}_{resolution}mm{tissue_type}'
    final_mni_fn = f'{recon_out_prefix}_space-mni_l{n_depths}.nii.gz'

    interp_fn_list, interp_fn_mni_list = find_ligands_to_reconstruction(slabs, interp_dir, template_out_prefix)

    required_outputs = [ final_mni_fn ] + interp_fn_list + interp_fn_mni_list

    if  False in [ os.path.exists(out_fn) for out_fn in required_outputs]:
        
        print('\tReconstructing', ligand)

        #make sure resolution is interpreted as float
        resolution=float(resolution) 
        
        os.makedirs(interp_dir, exist_ok=True)

        #set depths
        dt = 1.0/ n_depths
        depth_list = np.arange(0, 1+dt/10, dt)
        depth_list = np.insert(depth_list,0, 0)
        print('\tPreparing surfaces for surface-interpolation')
        #FIXME brain as defined in surface files might be different (lowercase vs caps) than in dataframe
        depth_fn_mni_space, depth_fn_slab_space, origin = prepare_surfaces(slab_dict, depth_list, interp_dir, resolution, upsample_resolution, mni_fn, surf_dir=surf_dir, n_vertices = n_vertices, brain=brain, hemi=hemi, clobber=clobber)

        print('\tInterpolating for ligand:',ligand)

        # Extract profiles from the slabs using the surfaces 
        thickened_dict, profiles_fn = project_volume_to_surfaces(interp_dir, interp_dir+'/surfaces/', depth_list, slab_dict, df_ligand, depth_fn_mni_space, depth_fn_slab_space, n_depths, resolution,  recon_out_prefix,origin=origin, tissue_type=tissue_type)
        
        # Interpolate a 3D receptor volume from the surface mesh profiles
        print('\tCreate Reconstructed Volume')
        create_reconstructed_volume(interp_fn_list, interp_dir, thickened_dict, profiles_fn, depth_list, depth_fn_slab_space, slabs, files, resolution, df_ligand, scale_factors_json, use_mapper=True, clobber=clobber, origin=origin, gm_label=gm_label)
        
        # transform interp_fn to mni space
        print('\tTransform slab to mni')
        transform_slab_to_mni(slabs, thickened_dict, slab_dict,mni_fn, template_out_prefix)
        
        # interpolate from surface to volume over entire brain
        print('\tCreate final reconstructed volume')
        create_final_reconstructed_volume(final_mni_fn, mni_fn, resolution, depth_fn_mni_space, depth_list, interp_dir, interp_fn_mni_list, recon_out_prefix, profiles_fn, n_depths, origin=origin )

    return final_mni_fn

if __name__ == '__main__':

    parser = argparse.ArgumentParser(description='Process some integers.')
    parser.add_argument('--clobber', dest='clobber', type=int, default=0, help='Clobber results')
    parser.add_argument('--brain', dest='brain', type=str, help='brain')
    parser.add_argument('--hemi', dest='hemi', type=str,  help='hemi')
    parser.add_argument('--out-dir', dest='out_dir', type=str,  help='Clobber results')
    parser.add_argument('--lin-df-fn', dest='lin_df_fn', type=str,  help='Clobber results')
    parser.add_argument('--slab-str', dest='slab_str', type=str,  help='Clobber results')
    parser.add_argument('--n-depths', dest='n_depths', type=int,  default=8, help='Clobber results')
    args = parser.parse_args()
    
    lin_df_fn = args.lin_df_fn
    out_dir = args.out_dir
    brain = args.brain
    hemi = args.hemi
    n_depths = args.n_depths
    slab_str = args.slab_str
    clobber=args.clobber<|MERGE_RESOLUTION|>--- conflicted
+++ resolved
@@ -513,15 +513,7 @@
 
                 if np.sum(section) == 0 : 
                     print(f'Warning: empty frame {i} {row}\n')
-<<<<<<< HEAD
-
-                #plt.imshow(section)
-                #plt.title(y)
-                #print(f'/tmp/{ligand}_{y}.png')
-                #plt.savefig(f'/tmp/{ligand}_{y}.png')
-=======
                 
->>>>>>> 89f14b65
                 section = section.reshape(dim)
                 if row['conversion_factor'] > 0 and tissue_type != '_cls' :
                      section *= row['conversion_factor']
@@ -553,10 +545,7 @@
             nib.Nifti1Image(rec_vol, array_img.affine).to_filename(thickened_fn)
 
         rec_thickened_dict[i] = thickened_fn
-<<<<<<< HEAD
-    
-=======
->>>>>>> 89f14b65
+    
     return rec_thickened_dict
 
 
