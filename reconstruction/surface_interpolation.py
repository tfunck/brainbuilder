import os
import argparse
import numpy as np
import matplotlib
import matplotlib.pyplot as plt
import utils.ants_nibabel as nib
import nibabel as nb_surf
import h5py as h5
import pandas as pd
import stripy as stripy
import numpy as np
import vast.surface_tools as surface_tools
import ants
import tempfile
import time
import re
import multiprocessing
from scipy.interpolate import interp1d, CubicSpline
from reconstruction.prepare_surfaces import prepare_surfaces
from joblib import Parallel, delayed
from nibabel import freesurfer
from utils.mesh_io import load_mesh
from skimage.transform import resize
from utils.utils import get_section_intervals, apply_ants_transform_to_gii, prefilter_and_downsample 
from utils.combat_slab_normalization import combat_slab_normalization
from scipy.ndimage.filters import gaussian_filter
from scipy.ndimage import label
from nibabel.processing import resample_to_output
from re import sub
from glob import glob
from utils.mesh_io import load_mesh_geometry, save_mesh, save_mesh_data, save_obj, read_obj
from scipy.ndimage.morphology import binary_closing, binary_dilation, binary_erosion, binary_fill_holes
from nibabel.processing import resample_to_output
from skimage.filters import threshold_otsu, threshold_li
from ants import  from_numpy,  apply_transforms, apply_ants_transform, read_transform
from ants import image_read, registration
from utils.utils import shell, w2v, v2w
from vast.surface_volume_mapper import SurfaceVolumeMapper
#from pykrige.ok import OrdinaryKriging


'''
def krig(lons_src, lats_src, lats, lons, values ):
    # Make this example reproducible:
    #np.random.seed(89239413)

    # Generate random data following a uniform spatial distribution
    # of nodes and a uniform distribution of values in the interval
    # [2.0, 5.5]:

    # Generate a regular grid with 60° longitude and 30° latitude steps:
    
    grid_lon = np.linspace(0.0, 360.0, 7)
    grid_lat = np.linspace(-90.0, 90.0, 7)

    # Create ordinary kriging object:
    OK = OrdinaryKriging(
        lon,
        lat,
        values,
        variogram_model="linear",
        verbose=False,
        enable_plotting=False,
        coordinates_type="geographic"
        )

    # Execute on grid:
    z1, ss1 = OK.execute("grid", lons_tgt, lats_tgt)
    
    X0 = np.array([lons_src,lats_src]).T
    X1 = np.array([lons,lats]).T

    gpr = GaussianProcessRegressor().fit(X0, values.astype(np.float16))
    print("Finished creating regressor")
    d=1000
    z1=np.zeros(X1.shape[0])
    for i in range(0,X1.shape[0],d):
        j=i+d
        z1[i:j] = gpr.predict(X1[i:j]).reshape(-1,)
    print("finished regressing")
    return z1
'''
 
from ants import get_center_of_mass





def get_valid_coords( coords, iw):
    lower = min(iw)
    upper = max(iw)
    valid_coords_idx = (coords[:,1] >= lower) & (coords[:,1] <= upper)
    valid_coords_idx = valid_coords_idx.reshape(valid_coords_idx.shape[0])
    valid_coords = coords[valid_coords_idx, :]

    return valid_coords, valid_coords_idx




def mesh_to_volume(coords, vertex_values, dimensions, starts, steps, origin=[0,0,0], interp_vol=None, n_vol=None ):
    '''
    About
        Interpolate mesh values into a volume
    Arguments
        coords
        vertex_values
        dimensions
        starts
        steps
        interp_vol
        n_vol
    Return
        interp_vol
        n_vol
    '''
    if type(vertex_values) != np.ndarray  or type(n_vol) != np.ndarray :
        interp_vol = np.zeros(dimensions)
        n_vol = np.zeros_like(interp_vol)
    
    #coords[:,0] -= 0.04
    #coords[:,1] -= -30.56
    #coords[:,2] += 24.94
    
    x = np.rint( (coords[:,0] - starts[0]) / steps[0] ).astype(int)
    y = np.rint( (coords[:,1] - starts[1]) / steps[1] ).astype(int)
    z = np.rint( (coords[:,2] - starts[2]) / steps[2] ).astype(int)

    idx = (x >= 0) & (y >= 0) & (z >= 0) & (x < dimensions[0]) & ( y < dimensions[1]) & ( z < dimensions[2] )
    
    assert np.sum(idx) > 0, 'Assert: no voxels found inside mesh_to_volume'
    x = x[idx]
    y = y[idx]
    z = z[idx]

    vertex_values = vertex_values[idx] 

    for i, (xc, yc, zc) in enumerate(zip(x,y,z)) :
        interp_vol[xc,yc,zc] += vertex_values[i]
        n_vol[xc,yc,zc] += 1

    return interp_vol, n_vol

def interpolate_face(points, values, resolution, output=None):
   # calculate vector on triangle face
    v0 = points[1,:] - points[0,:]
    v1 = points[2,:] - points[0,:]

    #calculate the magnitude of the vector and divide by the resolution to get number of 
    #points along edge
    calc_n = lambda v : np.ceil( np.sqrt(np.sum(np.power(v,2)))/resolution).astype(int)
    mag_0 = calc_n(v0)
    mag_1 = calc_n(v1)

    n0 = max(2,mag_0) #want at least the start and end points of the edge between two vertices
    n1 = max(2,mag_1)

    #calculate the spacing from 0 to 100% of the edge
    l0 = np.linspace(0,1,n0)
    l1 = np.linspace(0,1,n1)

    #create a percentage grid for the edges
    xx, yy = np.meshgrid(l1,l0)
    
    #create flattened grids for x, y , and z coordinates
    x = xx.ravel()
    y = yy.ravel()
    z = 1- np.add(x,y)

    
    valid_idx = x+y<=1.0 #eliminate points that are outside the triangle
    x = x[valid_idx] 
    y = y[valid_idx]
    z = z[valid_idx]

    # multiply edge by the percentage grid so that we scale the vector
    mult = lambda a,b : np.multiply(np.repeat(a.reshape(a.shape[0],1),b.shape,axis=1), b).T

    w0=mult(v0,x)
    w1=mult(v1,y)

    # add the two vector components to create points within triangle
    p0 = points[0,:] + w0 + w1 

    interp_values = values[0]*x + values[1]*y + values[2]*z
    return p0, interp_values

import seaborn as sns
import tempfile
def calculate_upsampled_points(face_coords, face_vertex_values, resolution, starts,steps):
    points=np.zeros([face_coords.shape[0]*5,3])
    values=np.zeros([face_coords.shape[0]*5])
    n_points=0
    
    for f in range(face_coords.shape[0]):
        #if f % 1000 == 0 : print(f'\t\tUpsampling Faces: {100.*f/face_coords.shape[0]:.3}',end='\r')
        #check if it's worth upsampling the face
        coords_voxel_loc = np.unique(np.rint(face_coords[f]/resolution).astype(int), axis=0)
        
        assert np.sum(face_vertex_values[f] == 0) == 0, f'Error: found 0 in vertex values for face {f}'

        if coords_voxel_loc.shape[0] > 1 :
            p0,v0 = interpolate_face(face_coords[f], face_vertex_values[f], resolution/2.)
            #xx1=np.rint((p0-starts)/steps)
            #xx2=np.unique(xx1).astype(int),axis=0)
            #if xx2.shape[0] > 3: print(coords_voxel_loc.shape, xx2.shape)
        else : 
            p0 = face_coords[f]
            v0 = face_vertex_values[f]
        
        if n_points + p0.shape[0] >= points.shape[0]:
            points = np.concatenate([points,np.zeros([face_coords.shape[0],3])], axis=0)
            values = np.concatenate([values,np.zeros(face_coords.shape[0])], axis=0)
        
        points[n_points:(n_points+p0.shape[0])] = p0
        values[n_points:(n_points+v0.shape[0])] = v0
        n_points += p0.shape[0]
   
    points=points[0:n_points]
    values=values[0:n_points]

    return points, values

def get_surf_from_dict(d):
    keys = d.keys()
    if 'upsample_h5' in keys : 
        surf_fn = d['upsample_h5']
    elif 'upsample_fn' in keys :
        surf_fn = d['upsample_fn']
    elif 'surf' in keys :
        surf_fn = d['surf']
    else : 
        print('Error: could not find surface in keys,', keys)
        exit(1)
    print('-->', surf_fn)
    return surf_fn


def multi_mesh_to_volume(profiles, surf_depth_slab_space, faces_fn, depth_list, dimensions, starts, steps, resolution, y0, y1, origin=[0,0,0]):
    
    interp_vol = np.zeros(dimensions)
    n_vol = np.zeros_like(interp_vol)

    faces = h5.File(faces_fn,'r')['data'][:]

    slab_start = min(y0,y1)
    slab_end = max(y0,y1)

    for ii in range(profiles.shape[1]):
        print(f'\tDepths completed: {100*ii/profiles.shape[1]:.3}')
        surf_fn = get_surf_from_dict(surf_depth_slab_space[depth_list[ii]]) 
        coords = h5.File(surf_fn,'r')['data'][:]
        coords[:,0] += origin[0]
        coords[:,1] += origin[1]
        coords[:,2] += origin[2]


        profiles_vtr = profiles[:,ii]
        assert np.sum(profiles_vtr), f'Error, empty profiles in multi_mesh_to_volume in column {ii}, depth {depth_list[ii]}'
        #find the vertices that are inside of the slab
        valid_idx = np.where( (coords[:,1] >= slab_start) & (coords[:,1] <= slab_end) )[0]
        #create a temporary array for the coords where the exluded vertices are equal NaN
        new_coords = np.zeros_like(coords)
        new_coords[:] = np.NaN
        new_coords[valid_idx,:] = coords[valid_idx]

        face_coords = new_coords[faces]
        face_vertex_values = profiles_vtr[faces] 
        valid_faces_idx = np.where( ~ np.isnan(np.sum(face_coords,axis=(1,2))) )[0]
        face_coords = face_coords[valid_faces_idx ,:]
        face_vertex_values = face_vertex_values[valid_faces_idx,:]

        points, values = calculate_upsampled_points(face_coords, face_vertex_values, resolution, starts,steps)

        interp_vol, n_vol = mesh_to_volume(points, values, dimensions, starts, steps, interp_vol=interp_vol, n_vol=n_vol)
        
    interp_vol[ n_vol>0 ] = interp_vol[n_vol>0] / n_vol[n_vol>0]
    
    assert np.sum(interp_vol) != 0 , 'Error: interpolated volume is empty'
    return interp_vol

def project_volume_to_depth(surf_fn_list, slab_dict, surf_values_csv_list, surf_depth_slab_space, thickened_dict, interp_csv, interp_dir, origin=np.array([0,0,0]), clobber=False):
    '''
    About : For a given ligand, interpoalte the autoradiograph receptor densities 
            onto each surface depth for each slab. The interpolation onto the surface is currently 
            performed with nearest neighbour interpolation. 

    Inputs :
        surf_fn_list :  list of surface files onto which ligand values are projected
        thickened_dict :   list of slab volumes with ligand binding densities
        interp_csv :    csv filename where projected values are saved
        interp_dir :    directory name for interpolated csv files

    Outputs :
        None
    '''

    slabs = list(slab_dict.keys())
    slabs.sort()
    # Get surfaces transformed into slab space

    if not os.path.exists(interp_csv) or clobber : 
        qc_dir = interp_dir + '/qc/'
        os.makedirs(qc_dir, exist_ok=True)
      
        surf_fn = surf_fn_list[0]
        nvertices = h5.File(surf_fn,'r')['data'].shape[0]
        #the default value of the vertices is set to -100 to make it easy to distinguish
        #between vertices where a ligand density of 0 is measured versus the default value
        all_values=np.zeros(nvertices) - 100
        #Iterate over slabs within a given 
        for i, surf_fn in enumerate(surf_fn_list) :
            vol_fn = thickened_dict[str(i+1)]
            print('Projecting:')
            print('\t', vol_fn)
            # read surface coordinate values from file
            if os.path.splitext(surf_fn)[1] == '.h5':
                coords_h5 = h5.File(surf_fn,'r')
                coords = coords_h5['data'][:]
            else :
                coords, _, _ = load_mesh(surf_fn)

            print('Onto:')
            print('\t', surf_fn)

            coords += origin
           
            #These offsets were used for the macaque brain, but in theory they should
            # be accounted for when transforming the coordinates to slab space and shouldn't
            #be needed
            #coords[:,0] -= 0.04
            #coords[:,1] -= 30.56
            #coords[:,2] += 24.94

            # read slab volume
            img = nib.load(vol_fn)
            vol = img.get_fdata()
            affine = nb_surf.load(vol_fn).affine
            #assert np.max(vol) != np.min(vol) , f'Error: empty volume {vol_fn}; {np.max(vol) != np.min(vol)} '

            # set variable names for coordinate system
            xstart = affine[0,3]
            ystart = affine[1,3]
            zstart = affine[2,3]
            xstep = affine[0,0]
            ystep = affine[1,1]
            zstep = affine[2,2]

            # get the intervals along the y-axis of the volume where
            # we have voxel intensities that should be interpolated onto the surfaces
            intervals_voxel = get_section_intervals(vol)
            #convert from voxel values to real world coordinates
            assert len(intervals_voxel) > 0 , 'Error: the length of intervals_voxels == 0 ' 
            #for iv in intervals_voxel : 
            for y0, y1 in intervals_voxel : #range(iv[0],iv[1]+1):
                #y1 = y0 + 1
                y0w = y0 * ystep + ystart 
                y1w = y1 * ystep + ystart 
                #the voxel values should be the same along the y-axis within an interval
                #WARNING: this will NOT work if there isn't a gap between thickened autoradiograph sections!
                section = vol[:,y0,:]
                #assert np.sum(section) != 0, f'Error: emptry section before interpolation for section {y0} '
                valid_coords_world, valid_coords_idx = get_valid_coords( coords, [y0w,y1w])
                if valid_coords_world.shape[0] != 0  :
                    x = np.rint( (valid_coords_world[:,0] - xstart)/xstep ).astype(int)
                    z = np.rint( (valid_coords_world[:,2] - zstart)/zstep ).astype(int)
                    xmin = np.min(x)
                    zmin = np.min(z)

                    xmax = np.max(x)
                    zmax = np.max(z)

                    #xz_valid_coords = (xmax < section.shape[0]) & (zmax < section.shape[1]) &  (zmin >= 0) & (xmin >= 0)
                    #valid_coords_idx = valid_coords_idx[xz_valid_coords] 
                    #x = x[xz_valid_coords] 
                    #z = z[xz_valid_coords] 

                    if zmax >= section.shape[1]: 
                        print(f'\n\nWARNING: z index {zmax} is greater than dimension {section.shape[1]}\n\n')
                    if xmax >= section.shape[0]: 
                        print(f'\n\nWARNING: x index {xmax} is greater than dimension {section.shape[0]}\n\n')
                    section = np.pad(section, (  (0, max(0,xmax-section.shape[0]+1)), 
                                                (0, max(0,zmax-section.shape[0]+1))))
                    # get nearest neighbour voxel intensities at x and z coordinate locations
                    #DEBUG
                    values = section[x,z]

                    #values = np.array([i+1]*x.shape[0])
                    if np.sum(values>0) > 0: 'Error: empty section[x,z] in project_volume_to_surfaces'

                    assert np.sum(np.isnan(values)) == 0 , f'Error: nan found in values from {vol_fn}'
                    all_values[valid_coords_idx] = values 
            np.savetxt(interp_csv, all_values)

        assert np.sum(all_values>0) > 0, 'Error, empty array all_values in project_volumes_to_surfaces'


def setup_section_normalization(ligand, slab_df, array_src):
    normalize_sections = False 
    mean_list=[]
    std_list=[]
    y_list=[]
    group_mean=0
    group_std=0
    slab_df = slab_df.sort_values(['slab_order'])
    if ligand in [ 'cellbody' , 'myelin' ] : 
        print('Normalizing', ligand)

        normalize_sections=True  
        for row_i, row in slab_df.iterrows() : 
            y = int(row['slab_order'])

            # Conversion of radioactivity values to receptor density values
            section = array_src[:, y, :]
            
            idx = section>=0

            mean_list.append(np.mean(section[idx]))
            std_list.append(np.std(section[idx]))
            y_list.append(y)
        
        mean_list=np.array(mean_list) 
        pad=2
        new_mean_list=[]
        i_list = range(len(mean_list))
        
        new_mean_list.append(mean_list[0])
        for i, y, mean in zip(i_list[1:-1], y_list[1:-1], mean_list[1:-1]) :
            i0=max(i-pad,0)
            i1=min(i+pad,len(mean_list)-1)
            x = list(y_list[i0:i]) + list(y_list[i+1:i1+1])
            z = list(mean_list[i0:i]) + list(mean_list[i+1:i1+1])
            kind_dict={ 1:'nearest', 2:'linear',  3:'quadratic', 4:'cubic', 5:'cubic'}
            interp_f = interp1d(x,z,kind=kind_dict[min(5,len(x))])
            #interp_f = CubicSpline(x,z)
            new_mean = interp_f(y)
            new_mean_list.append(new_mean)
        new_mean_list.append(mean_list[-1])

        for y, new_mean in zip(y_list, new_mean_list):
            section = array_src[:, y, :]
            section[section>0] = new_mean + section[section>0] - np.mean(section[section>0]) #+ new_mean
            array_src[:,y,:] = section
        #plt.plot(mean_list,c='r')
        #plt.plot(new_mean_list,c='b')
        #plt.savefig('/tmp/tmp.png')
        #group_mean=np.mean(mean_list)
        #group_std = np.std(std_list)

    return array_src, normalize_sections

def thicken_sections(interp_dir, slab_dict, df_ligand, n_depths, resolution, tissue_type='' ):

    rec_thickened_dict = {} 
    target_file=f'nl_2d_vol{tissue_type}_fn'
    slab_dict_keys = slab_dict.keys() 
    slab_dict_keys = sorted(slab_dict_keys)
   
    ligand = np.unique(df_ligand['ligand'])[0]
    
    for  i in slab_dict_keys :
        slab = slab_dict[i]
        slab_df = df_ligand.loc[df_ligand['slab'].astype(int)==int(i)]
        source_image_fn = slab[target_file]

        #print('\t\tSource image for thickening:', source_image_fn)
        thickened_fn = f'{interp_dir}thickened_{int(i)}_{ligand}_{resolution}{tissue_type}_l{n_depths}.nii.gz'

        #print('\t\tThickened Filename', thickened_fn)
        
        if not os.path.exists(thickened_fn) :
            array_img = nib.load(source_image_fn)
            array_src = array_img.get_fdata()
            
            assert np.sum(array_src) != 0, 'Error: source volume for thickening sections is empty\n'+ source_image_fn


            array_src, normalize_sections = setup_section_normalization(ligand, slab_df, array_src)
            width = np.round(1*(1+resolution/(0.02*2))).astype(int)
            #print('\t\tThickening sections to ', 0.02*width*2)
            dim=[array_src.shape[0], 1, array_src.shape[2]]
            rec_vol = np.zeros_like(array_src)

            for row_i, row in slab_df.iterrows() : 
                y = int(row['slab_order'])
                # Conversion of radioactivity values to receptor density values
                section = array_src[:, y, :].copy()

                if np.sum(section) == 0 : 
                    print(f'Warning: empty frame {i} {row}\n')
                
                if row['conversion_factor'] > 0 and tissue_type != '_cls' :
                     section *= row['conversion_factor']
                elif row['conversion_factor'] == 0 : 
                    continue


                section = section.reshape(dim)
                y0 = int(y)-width if int(y)-width > 0 else 0
                y1 = 1+int(y)+width if int(y)+width <= array_src.shape[1] else array_src.shape[1]
                #put ligand sections into rec_vol

                rep = np.repeat(section, y1-y0, axis=1)

                #rep[rep > 0] = 1000 # y0 #DEBUG 

                rec_vol[:, y0:y1, :] = rep 
                
            
            #if not normalize_sections : 
            #    assert np.sum(rec_vol) != 0, 'Error: receptor volume for single ligand is empty\n'
            nib.Nifti1Image(rec_vol, array_img.affine).to_filename(thickened_fn)
        rec_thickened_dict[i] = thickened_fn
    
    return rec_thickened_dict


def get_profiles(profiles_fn, surf_depth_mni_space, depth_list, surf_values_csv_list, nrows):
    print('\tGetting profiles')

    # 3. Interpolate missing densities over surface
    if not os.path.exists(profiles_fn) :
        
        profiles = h5.File(profiles_fn, 'w') 
        
        profiles.create_dataset('data', (nrows, len(depth_list)) )

        for depth_index, (depth, depth_fn) in enumerate(zip(depth_list, surf_values_csv_list)):
            print('\t\t\t\treading interpolated values from ',depth_fn)
            profiles_raw = pd.read_csv(depth_fn, header=None, index_col=None)
            assert np.sum(profiles_raw.values>0) > 0 , 'Error: empty depth file '+depth_fn

            sphere_rsl_fn = surf_depth_mni_space[depth]['sphere_rsl_fn'] 
            surface_val = profiles_raw.values.reshape(-1,) 
          
            profile_vector = interpolate_over_surface(sphere_rsl_fn, surface_val,threshold=0.02,order=1)

            profiles['data'][:,depth_index] = profile_vector
            del profile_vector

    return profiles_fn

def project_volume_to_surfaces(profiles_fn, interp_dir, input_surf_dir, depth_list, surf_values_csv_list, thickened_dict, slab_dict, df_ligand, surf_depth_mni_space, surf_depth_slab_space, n_depths, resolution, output_prefix, tissue_type='', origin=np.array([0,0,0]), clobber=False):
    
    example_depth_fn = surf_depth_mni_space[depth_list[0]]['upsample_fn']
    nrows = h5.File(example_depth_fn)['data'].shape[0]
<<<<<<< HEAD
    depth_fn_list = [ sub('.h5', f'_{depth}_l{n_depths}_raw.csv', profiles_fn) for depth in depth_list ]
   
    thickened_dict = create_thickened_volumes(interp_dir, depth_list, depth_fn_slab_space, depth_fn_list, slab_dict, df_ligand, n_depths, resolution, origin=origin, tissue_type=tissue_type)
    
    profiles_fn = get_profiles(profiles_fn, recon_out_prefix, depth_fn_mni_space, depth_list, depth_fn_list, nrows)
=======
    #surf_values_csv_list = [ sub('.h5', f'_{depth}_raw.csv', profiles_fn) for depth in depth_list ]
>>>>>>> 24b07573

    slabs = list(slab_dict.keys())
    slabs.sort()
    
    for depth_index, (depth, depth_fn) in enumerate(zip(depth_list,surf_values_csv_list)):
        surf_fn_list = [ get_surf_from_dict(surf_depth_slab_space[i][depth]) for i in slabs  ]
        project_volume_to_depth(surf_fn_list, slab_dict, surf_values_csv_list, surf_depth_slab_space, thickened_dict,  depth_fn, interp_dir, origin=origin)
    profiles_fn = get_profiles(profiles_fn, surf_depth_mni_space, depth_list, surf_values_csv_list, nrows)
    return profiles_fn
     
def interpolate_over_surface(sphere_obj_fn,surface_val,threshold=0,order=1):
    print('\tInterpolating Over Surface')
    print('\t\t\tSphere fn:',sphere_obj_fn)
    # get coordinates from dicitonary with mesh info
    coords = h5.File(sphere_obj_fn)['data'][:] 

    spherical_coords = surface_tools.spherical_np(coords) 

    #define a mask of verticies where we have receptor densitiies
    surface_mask = surface_val > threshold * np.max(surface_val)
    #a=1636763
    #b=1636762
    #print(coords[surface_mask.astype(bool)][a])
    #print(coords[surface_mask.astype(bool)][b])
    assert np.sum(surface_mask) != 0, "Error, empty profiles {}".format(np.sum(surface_mask))
    #define vector with receptor densities 
    surface_val_src = surface_val[ surface_mask.astype(bool) ]

    #define vector without receptor densities
    surface_val_tgt = surface_val[ ~surface_mask.astype(bool) ]

    # get coordinates for vertices in mask
    spherical_coords_src = spherical_coords[ surface_mask.astype(bool), : ]
    
    # get spherical coordinates from cortical mesh vertex coordinates

    #print(spherical_coords_src[a])
    #print(spherical_coords_src[b])
    lats_src, lons_src = spherical_coords_src[:,1]-np.pi/2, spherical_coords_src[:,2]
    #print(lats_src[a], lons_src[a])
    #print(lats_src[b], lons_src[b])

    temp = np.concatenate([(spherical_coords_src[:,1]-np.pi/2).reshape(-1,1), spherical_coords_src[:,2].reshape(-1,1)],axis=1)

    # create mesh data structure

    temp = np.concatenate([lons_src.reshape(-1,1),lats_src.reshape(-1,1)],axis=1)

    mesh = stripy.sTriangulation(lons_src, lats_src)
    lats, lons = spherical_coords[:,1]-np.pi/2, spherical_coords[:,2]
    
    interp_val, interp_type = mesh.interpolate(lons,lats, zdata=surface_val[surface_mask], order=order)
        
    return interp_val

<<<<<<< HEAD
def transform_surf_to_slab(interp_dir, slab_dict, depth_fn_space_mni, ref_gii_fn, ext, mni_fn, clobber=0):
    surf_rsl_dict={}
    for slab, cur_slab_dict in slab_dict.items() :
        surf_rsl_dict[slab]={}
        print(cur_slab_dict)
        for depth, depth_dict in depth_fn_space_mni.items() :
            upsample_fn = depth_dict['upsample_fn']
            upsample_gii_fn = depth_dict['upsample_gii_fn']
            sphere_rsl_fn = depth_dict['sphere_rsl_fn']
            surf_rsl_dict[slab][depth]={}
            upsample_slab_space_fn="{}/slab-{}_{}".format(interp_dir,slab,os.path.basename(upsample_fn))
            upsample_slab_space_gii="{}/slab-{}_{}".format(interp_dir,slab,os.path.basename(upsample_gii_fn))
            surf_rsl_dict[slab][depth]['upsample_h5'] = upsample_slab_space_fn
            surf_rsl_dict[slab][depth]['upsample_gii'] = upsample_slab_space_gii
             
            if not os.path.exists(upsample_slab_space_fn) or clobber >= 1 : 
                print(f"\t\tTransformig surface at depth {depth} to slab {slab}")
                apply_ants_transform_to_gii(upsample_fn, [cur_slab_dict['nl_3d_tfm_fn']], upsample_slab_space_fn, 0) #, depth_fn_space_mni[0]['faces_fn'])
     
    return surf_rsl_dict

class Ext():
    def __init__(self,gm_sphere,wm_sphere,gm,wm):
        self.gm_sphere = gm_sphere
        self.wm_sphere = wm_sphere
        self.gm = gm
        self.wm = wm

def get_surface_filename(surf_obj_fn, surf_gii_fn, surf_fs_fn):
    if os.path.exists(surf_gii_fn) :
        surf_fn = surf_gii_fn
        ext = Ext('.surf.gii', '.surf.gii', '.surf.gii', '.surf.gii')
    elif os.path.exists(surf_fs_fn):
        surf_fn = surf_fs_fn
        ext = Ext('.pial.sphere', '.white.sphere', '.pial', '.white')
    elif os.path.exists(surf_obj_fn):
        surf_fn = surf_gii_fn
        ext = Ext('.surf.gii', 'surf.gii', '.surf.gii', '.surf.gii')
        obj_to_gii(surf_obj_fn, ref_surf_fn, surf_fn)
    else :
        print('Error: could not find input GM surface (obj, fs, gii) for ', surf_gii_fn)
        exit(1)
    return surf_fn, ext

def prepare_surfaces(slab_dict, depth_list, interp_dir, resolution, upsample_resolution, mni_fn, surf_dir='civet/mri1/surfaces/surfaces/', n_vertices = 327696, brain='mri1', hemi='R', clobber=0):
    '''

    '''
    surf_rsl_dir = interp_dir +'/surfaces/' 
    os.makedirs(surf_rsl_dir, exist_ok=True)
    
    #Interpolate at coordinate locations
    ref_surf_fn = surf_base_str.format( surf_dir, brain,'gray', hemi, n_vertices,'','surf.gii')
    ref_surf_obj_fn = surf_base_str.format( surf_dir, brain,'gray', hemi, n_vertices,'','obj')

    #if not os.path.exists(ref_surf_fn) :
    #    shell('ConvertSurface -i_obj {ref_surf_obj_fn}  -o_gii {ref_surf_fn}')


    surf_gm_obj_fn = surf_base_str.format(surf_dir, brain, 'gray', hemi, n_vertices,'','obj')
    surf_wm_obj_fn = surf_base_str.format(surf_dir, brain, 'white', hemi, n_vertices,'','obj')
    
    surf_gm_gii_fn = surf_base_str.format(surf_dir, brain, 'gray', hemi, n_vertices,'','surf.gii')
    surf_wm_gii_fn = surf_base_str.format(surf_dir, brain, 'white', hemi, n_vertices,'','surf.gii')
   
    surf_gm_fs_fn = surf_base_str.format(surf_dir, brain, 'gray', hemi, n_vertices,'','pial')
    surf_wm_fs_fn = surf_base_str.format(surf_dir, brain, 'white', hemi, n_vertices,'','white')
    
    surf_gm_fn, ext = get_surface_filename(surf_gm_obj_fn, surf_gm_gii_fn, surf_gm_fs_fn)
    surf_wm_fn, _ = get_surface_filename(surf_wm_obj_fn, surf_wm_gii_fn, surf_wm_fs_fn)

    origin=[0,0,0]
    if ext.gm == '.pial' : origin= load_mesh(surf_gm_fn)[2]['cras']
    
    sphere_obj_fn = surf_base_str.format(surf_dir, brain, 'mid', hemi, n_vertices,'_sphere',ext.gm)
    
    #upsample transformed surfaces to given resolution
    print("\tUpsampling and inflating surfaces.") 
    depth_fn_mni_space = upsample_and_inflate_surfaces(surf_rsl_dir, surf_wm_fn, surf_gm_fn, ext, resolution, upsample_resolution, depth_list,slab_dict)
=======
>>>>>>> 24b07573



class ImageParameters():
    def __init__(self, starts, steps, dimensions):
        self.starts = starts
        self.steps = steps 
        self.dimensions = dimensions
        self.affine = np.array([[self.steps[0], 0, 0, self.starts[0]],
                       [0, self.steps[1], 0, self.starts[1]],
                       [0, 0, self.steps[2], self.starts[2]],
                       [0, 0, 0, 1]])
        #print('\tStarts', self.starts)
        #print('\tSteps', self.steps)
        #print('\tDimensions:', self.dimensions)
        #print('\tAffine', self.affine)


def get_image_parameters(fn ):
    img = nib.load(fn)
    affine = nb_surf.load(fn).affine

    starts = np.array(affine[[0,1,2],3])
    steps = affine[[0,1,2],[0,1,2]]

    dimensions = img.shape

    imageParam = ImageParameters(starts, steps, dimensions)

    return imageParam

def combine_interpolated_sections(slab_fn, interp_vol, ystep_lo, ystart_lo) :
    img = nib.load(slab_fn)
    vol = img.get_fdata()

    affine = nb_surf.load(slab_fn).affine
    ystep_hires = affine[1,1]
    ystart_hires = affine[1,3]

    print('\tCombining interpolated sections with original sections')

    for y in range(vol.shape[1]) :
        
        section_is_empty = np.sum(vol[:,y,:]) <= 0
        
        # convert from y from thickened filename 
        yw = y * ystep_hires + ystart_hires
        y_lo = np.rint( (yw - ystart_lo)/ystep_lo).astype(int)

        if not section_is_empty and y_lo < interp_vol.shape[1] :
            #use if using mapper interpolation interp_section = interp_vol[ : , yi, : ]
            original_section = vol[ : , y, : ]

            interp_vol[:, y_lo, :] = original_section 
        else :
            pass

    return interp_vol


def create_reconstructed_volume(interp_fn_list, interp_dir, thickened_fn_dict, profiles_fn, depth_list, surf_depth_slab_space, surf_depth_mni_space, slabs, files, resolution, df_ligand, scale_factors_json, use_mapper=True, clobber=False, origin=[0,0,0],gm_label = 2. ):
            
    profiles = None
    print(scale_factors_json) 
    for interp_fn, slab in zip(interp_fn_list, slabs) :
        print(slab, type(slab))
        sectioning_direction =  scale_factors_json[slab]['direction']
        df_ligand_slab = df_ligand.loc[ df_ligand['slab'].astype(int) == int(slab) ]

        if not os.path.exists(interp_fn) or clobber : 
            print('\tReading profiles', profiles_fn) 
            if type(profiles) != type(np.array) : profiles = h5.File(profiles_fn, 'r')['data'][:]
            assert np.sum(profiles>0) > 0, 'Error: profiles h5 is empty: '+profiles_fn
            #profiles_bin = np.copy(profiles)
            #profiles_bin[ profiles_bin > 0 ] = 1 
            # Hiad dimensions for output volume
            files_resolution = files[str(int(slab))]
            resolution_list = list(files_resolution.keys())
            max_resolution = resolution_list[-1]
            slab_fn = files_resolution[ max_resolution ]['nl_2d_vol_fn'] 
            srv_space_rec_fn = files_resolution[ max_resolution ]['srv_space_rec_fn']
            srv_iso_space_rec_fn = files_resolution[ max_resolution ]['cortex_fn']
            
            thickened_fn = thickened_fn_dict[ slab ]
            print('Thickened Filename', thickened_fn)
            
            #out_affine= nib.load(slab_fn).affine
            out_affine= nib.load(srv_iso_space_rec_fn).affine

            imageParamHi = get_image_parameters(slab_fn)
            imageParamLo = get_image_parameters(srv_iso_space_rec_fn) 
            
            mask_img=nib.load(srv_iso_space_rec_fn)
            mask_vol = mask_img.get_fdata()
            
            #commented out because was used when masks had multiple labels

            #gm_lo = gm_label * 0.75
            #gm_hi = gm_label * 1.25
            #valid_idx = (mask_vol >= gm_lo) & (mask_vol < gm_hi)
            valid_idx = mask_vol >= 0.5
            assert np.sum(valid_idx)
            mask_vol = np.zeros_like(mask_vol).astype(np.uint8)
            mask_vol[ valid_idx ] = 1
            
            # Use algorithm that averages vertex values into voxels
            interp_only_fn = re.sub('.nii','_interp-only.nii', interp_fn)
            multi_mesh_interp_fn = re.sub('.nii','_multimesh.nii', interp_fn)
            multi_mesh_filled_fn = re.sub('.nii','_multimesh-filled.nii', interp_fn)
            gm_mask_fn = re.sub('.nii','_gm-mask.nii', interp_fn)
            nib.Nifti1Image(mask_vol, out_affine ).to_filename(gm_mask_fn)
            
            if not os.path.exists(multi_mesh_interp_fn) : 

                y0=df_ligand['slab_order'].min()*imageParamHi.steps[1] + imageParamHi.starts[1]
                y1=df_ligand['slab_order'].max()*imageParamHi.steps[1] + imageParamHi.starts[1]

                interp_vol = multi_mesh_to_volume(profiles, surf_depth_slab_space[slab], surf_depth_mni_space[depth_list[0]]['faces_fn'], depth_list, imageParamLo.dimensions, imageParamLo.starts, imageParamLo.steps, resolution, y0, y1, origin=origin)
                nib.Nifti1Image(interp_vol, out_affine ).to_filename(multi_mesh_interp_fn)
                interp_vol = fill_in_missing_voxels(interp_vol, mask_vol, y0, y1, imageParamHi.starts[1], imageParamHi.steps[1] )
                nib.Nifti1Image(interp_vol, out_affine ).to_filename(multi_mesh_filled_fn)
            else : 
                interp_vol = nib.load(multi_mesh_interp_fn).get_fdata()

            #if sectioning_direction  == 'rostral_to_caudal' :
            #    limit = df_ligand_slab['slab_order'].max()
            #    interp_vol[ :, int(limit):, : ] = 0
            #else :
            #    limit = df_ligand_slab['slab_order'].min()
            #    print('LIMIT', limit, sectioning_direction)
            #    print('INTERP VOL SUM', np.sum(interp_vol))
            #    
            #    interp_vol[ :, 0:int(limit), : ] = 0
            #    print('INTERP VOL SUM', np.sum(interp_vol))
           
            ystep_interp = imageParamHi.steps[1]
            ystart_interp = imageParamHi.starts[1]

            assert np.sum(interp_vol) > 0 , f'Error: interpolated volume is empty using {profiles_fn}'

            df_ligand_slab = df_ligand.loc[ df_ligand['slab'].astype(int)==int(slab)]
            print('Writing', interp_only_fn)
            nib.Nifti1Image(interp_vol, mask_img.affine ).to_filename(interp_only_fn)

            output_vol = combine_interpolated_sections(thickened_fn, interp_vol, imageParamLo.steps[1], imageParamLo.starts[1])

            print('Writing', interp_fn)
            nib.Nifti1Image(output_vol, mask_img.affine ).to_filename(interp_fn)
            print('\nDone.')
        else :
            print(interp_fn, 'already exists')


def fill_in_missing_voxels(interp_vol, mask_vol, slab_start, slab_end, start,step):
    print('\tFilling in missing voxels.')
    mask_vol = np.rint(mask_vol)
    mask_vol = np.pad(mask_vol, ((1,1),(1,1),(1,1)) )
    interp_vol = np.pad(interp_vol, ((1,1),(1,1),(1,1)) )

    xv, yv, zv = np.meshgrid(np.arange(mask_vol.shape[0]), 
                                np.arange(mask_vol.shape[1]), 
                                np.arange(mask_vol.shape[2]))



    xv = xv.reshape(-1,1)
    yv = yv.reshape(-1,1)
    zv = zv.reshape(-1,1)
    
    yw = yv*step +start

    missing_voxels = (mask_vol[xv,yv,zv] > 0.5) & (interp_vol[xv,yv,zv] == 0) & (yw >= slab_start) & (yw <= slab_end)
    
    counter=0
    last_missing_voxels = np.sum(missing_voxels) + 1
    
    while np.sum(missing_voxels) > 0 and np.sum(missing_voxels) < last_missing_voxels: 
        last_missing_voxels = np.sum(missing_voxels)
        xvv = xv[missing_voxels]
        yvv = yv[missing_voxels]
        zvv = zv[missing_voxels]
        
        xvp = xvv + 1
        xvm = xvv - 1
        yvp = yvv + 1
        yvm = yvv - 1
        zvp = zvv + 1
        zvm = zvv - 1

        
        x0 = np.vstack([xvp, yvv, zvv]).T
        x1 = np.vstack([xvm, yvv, zvv]).T
        y0 = np.vstack([xvv, yvp, zvv]).T
        y1 = np.vstack([xvv, yvm, zvv]).T
        z0 = np.vstack([xvv, yvv, zvm]).T
        z1 = np.vstack([xvv, yvv, zvp]).T
       


        interp_values = np.vstack( [interp_vol[ x0[:,0],x0[:,1],x0[:,2]],
                                    interp_vol[ x1[:,0],x1[:,1],x1[:,2]], 
                                    interp_vol[ y0[:,0],y0[:,1],y0[:,2]], 
                                    interp_vol[ y1[:,0],y1[:,1],y1[:,2]],
                                    interp_vol[ z0[:,0],z0[:,1],z0[:,2]],
                                    interp_vol[ z1[:,0],z1[:,1],z1[:,2]]]).T
       
        n = np.sum(interp_values > 0, axis=1)

        interp_sum = np.sum(interp_values, axis=1)

        xvv = xvv[n>0]
        yvv = yvv[n>0]
        zvv = zvv[n>0]

        interp_values = interp_sum[n>0] / n[n>0]
   
        interp_vol[xvv, yvv, zvv] = interp_values
  
        missing_voxels = (mask_vol[xv,yv,zv] > 0 ) & (interp_vol[xv,yv,zv] == 0)
        print('missing', np.sum(missing_voxels))
        counter += 1

    interp_vol = interp_vol[1:-1,1:-1,1:-1]
    return interp_vol


def interpolate_between_slabs(surf_depth_mni_space, depth_list, profiles_fn, ref_fn, interp_dir, srv_rsl_fn, resolution, origin=[0,0,0]):
    img = nb_surf.load(srv_rsl_fn)
    starts = np.array(img.affine[[0,1,2],3])
    steps = np.array(img.affine[[0,1,2],[0,1,2]])
    dimensions = img.shape

    wm_upsample_fn = surf_depth_mni_space[depth_list[0]]['upsample_gii_fn']
    gm_upsample_fn = surf_depth_mni_space[depth_list[-1]]['upsample_gii_fn']
    print('\tReading:', profiles_fn)
    profiles = h5.File(profiles_fn, 'r')['data'][:]
    mask_vol = np.rint(nib.load(srv_rsl_fn).get_fdata() )
   
    y0 =  starts[1]
    y1 = starts[1] + dimensions[1] * steps[1]

    slab_start = min(y0,y1)
    slab_end = max(y0,y1)

    interp_vol = multi_mesh_to_volume(profiles, surf_depth_mni_space, surf_depth_mni_space[0]['faces_fn'], depth_list, dimensions, starts, steps, resolution, slab_start, slab_end, origin=origin)
    
    mask_vol = resize(mask_vol, interp_vol.shape, order=0) 
    
    interp_vol = fill_in_missing_voxels(interp_vol, mask_vol, slab_start, slab_end, starts[1], steps[1])
    return interp_vol, mask_vol

def combine_slabs_to_volume(interp_fn_mni_list, output_fn):
    ref_img = nib.load(interp_fn_mni_list[0])
    output_volume = np.zeros(ref_img.shape)

    if not os.path.exists(output_fn) :
        n= np.zeros_like(output_volume)
        for interp_mni_fn in interp_fn_mni_list :
            vol = nib.load(interp_mni_fn).get_fdata()
            output_volume += vol
            n[ vol > 0 ] += 1
        #FIXME taking the average can attenuate values in overlapping areas
        output_volume[n>0] /= n[n>0]
        output_volume[ np.isnan(output_volume) ] = 0
        nib.Nifti1Image(output_volume, ref_img.affine, direction_order='lpi' ).to_filename( output_fn )
    
    return output_fn


def find_ligands_to_reconstruction(slabs, interp_dir, template_out_prefix ):
    interp_fn_list = []
    interp_fn_mni_list = []
    for slab in slabs :
        slab_out_prefix = sub('_slab_', f'_{slab}_', template_out_prefix)
        interp_fn  = f'{slab_out_prefix}_space-slab.nii.gz'
        interp_space_mni_fn  = f'{slab_out_prefix}_space-mni.nii.gz'
        interp_fn_list.append( interp_fn ) 
        interp_fn_mni_list.append(interp_space_mni_fn)

    return interp_fn_list, interp_fn_mni_list

def transform_slab_to_mni(slabs, thickened_dict, slab_dict, mni_fn,  template_out_prefix):

    for slab in slabs :
        slab_out_prefix = sub('_slab_', f'_{slab}_', template_out_prefix)
        interp_fn  = f'{slab_out_prefix}_space-slab.nii.gz'
        interp_space_mni_fn  = f'{slab_out_prefix}_space-mni.nii.gz'
        tfm = slab_dict[slab]['nl_3d_tfm_fn']
        if not os.path.exists(interp_space_mni_fn) :
            shell(f'antsApplyTransforms -d 3 -n NearestNeighbor -i {interp_fn} -r {mni_fn} -t {tfm} -o {interp_space_mni_fn}')

def create_final_reconstructed_volume(final_mni_fn, mni_fn, resolution,  surf_depth_mni_space, depth_list, interp_dir, interp_fn_mni_list, output_prefix, profiles_fn, n_depths, origin=[0,0,0] ):
    combined_slab_mni_fn = f'{output_prefix}_not_filled.nii.gz'
    surf_interp_mni_fn = f'{output_prefix}_surf-interp.nii.gz'
    final_mask_fn = f'{output_prefix}_surf-interp_mask.nii.gz'

    ref_img = nib.load(mni_fn) 
    mask_vol = ref_img.get_fdata()
    ystart = ref_img.affine[1,3]
    combine_slabs_to_volume(interp_fn_mni_list, combined_slab_mni_fn)


    print('\tInterpolate between slabs')
    if not os.path.exists(surf_interp_mni_fn):
        interp_vol, mask_vol = interpolate_between_slabs(surf_depth_mni_space, depth_list, profiles_fn, interp_fn_mni_list[0], interp_dir, mni_fn,  resolution, origin=origin)
    
        print('\tWriting', final_mask_fn)
        nib.Nifti1Image(mask_vol, ref_img.affine, direction_order='lpi').to_filename(final_mask_fn)
        #print('\tWriting surface interpolation volume:\n\t\t', final_mni_fn)
        nib.Nifti1Image(interp_vol, ref_img.affine, direction_order='lpi').to_filename(surf_interp_mni_fn)
    else : interp_vol = nib.load(surf_interp_mni_fn).get_fdata() 
    # fill in missing sections in whole brain
    print('\tCombine interpoalted section with slabs to fill gaps')
    print('reading', combined_slab_mni_fn)
    combined_slab_vol = nib.load(combined_slab_mni_fn).get_fdata()
    #FIXME DEBUG
    #idx = combined_slab_vol <=300
    threshold= 0.05 * np.max(combined_slab_vol)
    idx = combined_slab_vol < threshold
    print('threshold', threshold) 
    #combined_slab_vol[ idx ] = interp_vol[ idx ]
    output_vol = combined_slab_vol

    output_vol[ mask_vol < 0.5 ] = 0
    
    print('\tWriting', final_mni_fn)
    nib.Nifti1Image(output_vol, ref_img.affine, direction_order='lpi').to_filename(final_mni_fn)



def surface_interpolation(df_ligand, slab_dict, interp_dir, brain, hemi, resolution, orig_mni_fn, slabs, files, scale_factors_json, n_depths=3, upsample_resolution=0, tissue_type='', input_surf_dir='civet/mri1/surfaces/surfaces/', n_vertices = 327696, gm_label=2, clobber=0):
    if upsample_resolution == 0 : upsample_resolution=resolution

    mni_fn=f'{interp_dir}/{brain}_{hemi}_cortex_{resolution}mm.nii.gz'
    prefilter_and_downsample(orig_mni_fn, [float(resolution)]*3, mni_fn) 
    for slab in slab_dict.keys() :
        slab_fn=f'{interp_dir}/{brain}_{hemi}_cortex_{resolution}mm_slab-{slab}.nii.gz'

        tfm_fn = slab_dict[slab]['nl_3d_tfm_inv_fn'] 
        ref_fn = slab_dict[slab]['srv_iso_space_rec_fn']
        shell(f'antsApplyTransforms -v 0 -i {mni_fn} -r {ref_fn} -t [{tfm_fn},0] -o {slab_fn}', verbose=True)
        slab_dict[slab]['cortex_fn'] = slab_fn

    ligand = df_ligand['ligand'].values[0]

    template_out_prefix=f'{interp_dir}/{brain}_{hemi}_slab_{ligand}_{resolution}mm_l{n_depths}{tissue_type}'
    recon_out_prefix=f'{interp_dir}/{brain}_{hemi}_{ligand}_{resolution}mm{tissue_type}_l{n_depths}'
    recon_slab_prefix=f'{recon_out_prefix}_space-slab'
    recon_mni_prefix=f'{recon_out_prefix}_space-mni'
    final_mni_fn = f'{recon_mni_prefix}.nii.gz'

    interp_fn_list, interp_fn_mni_list = find_ligands_to_reconstruction(slabs, interp_dir, template_out_prefix)

    required_outputs = [ final_mni_fn ] + interp_fn_list + interp_fn_mni_list

    if  False in [ os.path.exists(out_fn) for out_fn in required_outputs]:
        
        print('\tReconstructing', ligand)
        profiles_fn = f'{recon_slab_prefix}_profiles.h5'

        #make sure resolution is interpreted as float
        resolution=float(resolution) 
        
        os.makedirs(interp_dir, exist_ok=True)

        #set depths
        dt = 1.0/ n_depths
        depth_list = np.arange(0, 1+dt/10, dt)
        depth_list = np.insert(depth_list,0, 0)
        #FIXME brain as defined in surface files might be different (lowercase vs caps) than in dataframe

        print('\tInterpolating for ligand:',ligand)

        surf_values_csv_list = [ sub('.h5', f'_{depth}_raw.csv', profiles_fn) for depth in depth_list ]
        
        thickened_dict = thicken_sections(interp_dir, slab_dict, df_ligand, n_depths, resolution, tissue_type=tissue_type)
        print('\tPreparing surfaces for surface-interpolation')
        surf_depth_mni_space, surf_depth_slab_space, origin = prepare_surfaces(slab_dict, thickened_dict, depth_list, interp_dir, resolution, upsample_resolution, mni_fn, ligand, df_ligand, input_surf_dir=input_surf_dir, n_vertices = n_vertices, brain=brain, hemi=hemi, clobber=clobber)

        # Project autoradiograph densities onto surfaces

        # Extract profiles from the slabs using the surfaces 
        profiles_fn = project_volume_to_surfaces(profiles_fn, interp_dir, interp_dir+'/surfaces/', depth_list, surf_values_csv_list, thickened_dict,  slab_dict, df_ligand, surf_depth_mni_space, surf_depth_slab_space, n_depths, resolution, recon_slab_prefix,origin=origin, tissue_type=tissue_type)
        
        # Interpolate a 3D receptor volume from the surface mesh profiles
        print('\tCreate Reconstructed Volume')
        create_reconstructed_volume(interp_fn_list, interp_dir, thickened_dict, profiles_fn, depth_list, surf_depth_slab_space, surf_depth_mni_space, slabs, files, resolution, df_ligand, scale_factors_json, use_mapper=True, clobber=clobber, origin=origin, gm_label=gm_label)
        
        # transform interp_fn to mni space
        print('\tTransform slab to mni')
        transform_slab_to_mni(slabs, thickened_dict, slab_dict,mni_fn, template_out_prefix)
        
        # interpolate from surface to volume over entire brain
        print('\tCreate final reconstructed volume')
        create_final_reconstructed_volume(final_mni_fn, mni_fn, resolution, surf_depth_mni_space, depth_list, interp_dir, interp_fn_mni_list, recon_mni_prefix, profiles_fn, n_depths, origin=origin )

    return final_mni_fn

if __name__ == '__main__':

    parser = argparse.ArgumentParser(description='Process some integers.')
    parser.add_argument('--clobber', dest='clobber', type=int, default=0, help='Clobber results')
    parser.add_argument('--brain', dest='brain', type=str, help='brain')
    parser.add_argument('--hemi', dest='hemi', type=str,  help='hemi')
    parser.add_argument('--out-dir', dest='out_dir', type=str,  help='Clobber results')
    parser.add_argument('--lin-df-fn', dest='lin_df_fn', type=str,  help='Clobber results')
    parser.add_argument('--slab-str', dest='slab_str', type=str,  help='Clobber results')
    parser.add_argument('--n-depths', dest='n_depths', type=int,  default=8, help='Clobber results')
    args = parser.parse_args()
    
    lin_df_fn = args.lin_df_fn
    out_dir = args.out_dir
    brain = args.brain
    hemi = args.hemi
    n_depths = args.n_depths
    slab_str = args.slab_str
    clobber=args.clobber<|MERGE_RESOLUTION|>--- conflicted
+++ resolved
@@ -545,15 +545,6 @@
     
     example_depth_fn = surf_depth_mni_space[depth_list[0]]['upsample_fn']
     nrows = h5.File(example_depth_fn)['data'].shape[0]
-<<<<<<< HEAD
-    depth_fn_list = [ sub('.h5', f'_{depth}_l{n_depths}_raw.csv', profiles_fn) for depth in depth_list ]
-   
-    thickened_dict = create_thickened_volumes(interp_dir, depth_list, depth_fn_slab_space, depth_fn_list, slab_dict, df_ligand, n_depths, resolution, origin=origin, tissue_type=tissue_type)
-    
-    profiles_fn = get_profiles(profiles_fn, recon_out_prefix, depth_fn_mni_space, depth_list, depth_fn_list, nrows)
-=======
-    #surf_values_csv_list = [ sub('.h5', f'_{depth}_raw.csv', profiles_fn) for depth in depth_list ]
->>>>>>> 24b07573
 
     slabs = list(slab_dict.keys())
     slabs.sort()
@@ -609,7 +600,6 @@
         
     return interp_val
 
-<<<<<<< HEAD
 def transform_surf_to_slab(interp_dir, slab_dict, depth_fn_space_mni, ref_gii_fn, ext, mni_fn, clobber=0):
     surf_rsl_dict={}
     for slab, cur_slab_dict in slab_dict.items() :
@@ -689,10 +679,6 @@
     #upsample transformed surfaces to given resolution
     print("\tUpsampling and inflating surfaces.") 
     depth_fn_mni_space = upsample_and_inflate_surfaces(surf_rsl_dir, surf_wm_fn, surf_gm_fn, ext, resolution, upsample_resolution, depth_list,slab_dict)
-=======
->>>>>>> 24b07573
-
-
 
 class ImageParameters():
     def __init__(self, starts, steps, dimensions):
