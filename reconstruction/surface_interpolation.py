import os
import argparse
import numpy as np
import matplotlib
import matplotlib.pyplot as plt
import utils.ants_nibabel as nib
import nibabel as nb_surf
import h5py as h5
import pandas as pd
import stripy as stripy
import numpy as np
import vast.surface_tools as surface_tools
import ants
import tempfile
import time
import re
import debug
from reconstruction.batch_correction_surface import batch_correction_surf
from scipy.interpolate import interp1d, CubicSpline
from reconstruction.prepare_surfaces import prepare_surfaces
from joblib import Parallel, delayed
from nibabel import freesurfer
from utils.mesh_io import load_mesh
from utils.mesh_utils import apply_ants_transform_to_gii, load_mesh_ext,  multi_mesh_to_volume
from skimage.transform import resize
from scipy.ndimage.filters import gaussian_filter
from scipy.ndimage import label
from nibabel.processing import resample_to_output
from re import sub
from glob import glob
from utils.mesh_io import load_mesh_geometry, save_mesh, save_mesh_data, save_obj, read_obj
from scipy.ndimage.morphology import binary_closing, binary_dilation, binary_erosion, binary_fill_holes
from nibabel.processing import resample_to_output
from skimage.filters import threshold_otsu, threshold_li
from ants import  from_numpy,  apply_transforms, apply_ants_transform, read_transform
from ants import image_read, registration
<<<<<<< HEAD
from utils.utils import shell, w2v, v2w, get_section_intervals, prefilter_and_downsample, get_thicken_width
=======
from utils.utils import shell, w2v, v2w, get_section_intervals, prefilter_and_downsample, get_thicken_width 
>>>>>>> 6c476d4f
from utils.reconstruction_classes import SlabReconstructionData

 
from ants import get_center_of_mass

def get_valid_coords( coords, iw):
    lower = min(iw)
    upper = max(iw)

    idx_range = np.arange(coords.shape[0]).astype(np.uint64)
    idx_bool = (coords[:,1] >= lower) & (coords[:,1] < upper)
    
    #valid_coords_idx_0  = idx_range[idx_bool]
    
    valid_coords_idx = np.where(  idx_bool )[0]
    
    valid_coords_idx = valid_coords_idx.reshape(valid_coords_idx.shape[0])

    #print(valid_coords_idx_0)
    #print(valid_coords_idx)
    #print()
    #print('Error', np.sum(valid_coords_idx_0 != valid_coords_idx))
    valid_coords = coords[valid_coords_idx, :]
    #print( )
    #print('True min', np.min(coords[(coords[:,1] >= lower) & (coords[:,1] < upper), 1]) )
    #print('Bad min', np.min(valid_coords[:,1]))

    return valid_coords, valid_coords_idx

def setup_section_normalization(ligand, slab_df, array_src):
    #this function is not for slab normalization but for section normalization
   # # based on surrounding sections
    normalize_sections = False 
    mean_list=[]
    std_list=[]
    y_list=[]
    group_mean=0
    group_std=0
    slab_df = slab_df.sort_values(['slab_order'])
    if ligand in [] :# [ 'cellbody' , 'myelin' ] : 
        print('Normalizing', ligand)

        normalize_sections=True  
        for row_i, row in slab_df.iterrows() : 
            y = int(row['slab_order'])

            # Conversion of radioactivity values to receptor density values
            section = array_src[:, y, :]
            
            idx = section>=0

            mean_list.append(np.mean(section[idx]))
            std_list.append(np.std(section[idx]))
            y_list.append(y)
        
        mean_list=np.array(mean_list) 
        pad=2
        new_mean_list=[]
        i_list = range(len(mean_list))
        
        new_mean_list.append(mean_list[0])
        for i, y, mean in zip(i_list[1:-1], y_list[1:-1], mean_list[1:-1]) :
            i0 = max(i-pad,0)
            i1 = min(i+pad,len(mean_list)-1)
            x = list(y_list[i0:i]) + list(y_list[i+1:i1+1])
            z = list(mean_list[i0:i]) + list(mean_list[i+1:i1+1])
            kind_dict={ 1:'nearest', 2:'linear',  3:'quadratic', 4:'cubic', 5:'cubic'}
            interp_f = interp1d(x,z,kind=kind_dict[min(5,len(x))])
            #interp_f = CubicSpline(x,z)
            new_mean = interp_f(y)
            new_mean_list.append(new_mean)
        new_mean_list.append(mean_list[-1])

        for y, new_mean in zip(y_list, new_mean_list):
            section = array_src[:, y, :]
            section[section>0] = new_mean + section[section>0] - np.mean(section[section>0]) #+ new_mean
            array_src[:,y,:] = section
        #plt.plot(mean_list,c='r')
        #plt.plot(new_mean_list,c='b')
        #plt.savefig('/tmp/tmp.png')
        #group_mean=np.mean(mean_list)
        #group_std = np.std(std_list)

    return array_src, normalize_sections

<<<<<<< HEAD
def thicken_sections_within_slab(thickened_fn, cls_thickened_fn, source_image_fn, cls_image_fn, ligand, slab_df, resolution, tissue_type='' ):
=======
def thicken_sections_within_slab(thickened_fn, cls_thickened_fn, source_image_fn, cls_image_fn, ligand, slab_df, resolution, tissue_type='',  use_batch_correction=False):
>>>>>>> 6c476d4f
    array_img = nib.load(source_image_fn)
    array_src = array_img.get_fdata()

    cls_vol = nib.load(cls_image_fn).get_fdata()
    
    assert np.sum(array_src) != 0, 'Error: source volume for thickening sections is empty\n'+ source_image_fn

    array_src, normalize_sections = setup_section_normalization(ligand, slab_df, array_src)
<<<<<<< HEAD
    #width = np.round(1*(1+float(resolution)/(0.02*2))).astype(int)
=======
>>>>>>> 6c476d4f
    width = get_thicken_width(resolution)
    print('\t\tThickening sections to ', 0.02*width*2)
    
    dim = [array_src.shape[0], 1, array_src.shape[2]]
    rec_vol = np.zeros_like(array_src)
    cls_vol_thick = np.zeros_like(array_src)

    for row_i, row in slab_df.iterrows() : 
        y = int(row['slab_order'])
        # Conversion of radioactivity values to receptor density values
        section = array_src[:, y, :].copy()
        conversion_factor = row['conversion_factor']
        print(y, conversion_factor)
        section*= conversion_factor

        cls_section = cls_vol[:,y,:].copy()

        if np.sum(section) == 0 : 
            print(f'Warning: empty frame {row_i} {row}\n')
        
        y0 = int(y)-width if int(y)-width > 0 else 0
        y1 = 1+int(y)+width if int(y)+width < array_src.shape[1] else array_src.shape[1]
        #put ligand sections into rec_vol

        yrange = list(range(y0,y1))
        rep = np.repeat(section.reshape(dim), len(yrange), axis=1)
        cls_rep = np.repeat(cls_section.reshape(dim), len(yrange), axis=1)

        if debug.DEBUG == 1 : rep[ rep > 0 ] = y0
        

        rec_vol[:, yrange, :] = rep 
        cls_vol_thick[:,yrange,:] = cls_rep
        
    print('\tthickened_fn', thickened_fn)
    print(slab_df.columns)
    if 'batch_corr_offset' in slab_df.columns:
        offset = slab_df['batch_corr_offset'].values[0]
        multiplier = slab_df['batch_corr_multiplier'].values[0]
        print('offset', offset, 'multiplier', multiplier)
        idx = rec_vol > np.percentile(rec_vol,[1])[0]
        rec_vol = multiplier * rec_vol + offset

    nib.Nifti1Image(rec_vol, array_img.affine).to_filename(thickened_fn)
    nib.Nifti1Image(cls_vol_thick, array_img.affine).to_filename(cls_thickened_fn)
    
    return rec_vol, slab_df

<<<<<<< HEAD
def create_thickened_volumes(interp_dir, slab_dict, hemi_ligand, n_depths, resolution, tissue_type='' ):
=======
def create_thickened_volumes(interp_dir, slab_dict, hemi_ligand, n_depths, resolution, tissue_type='',  use_batch_correction=False ):
>>>>>>> 6c476d4f
    
    rec_thickened_dict = {} 
    for ligand, df0 in hemi_ligand.groupby(['ligand']) :
        rec_thickened_dict[ligand]={} 
        for slab, _ in df0.groupby(['slab']) :
            print(ligand, slab)
            rec_thickened_dict[ligand][int(slab)]={}
    
    target_file=f'nl_2d_vol{tissue_type}_fn'

<<<<<<< HEAD

=======
>>>>>>> 6c476d4f
    for (ligand,slab), df_ligand_slab in hemi_ligand.groupby(['ligand','slab']) :

        source_image_fn = slab_dict[slab][target_file]


        cls_image_fn = slab_dict[slab]['nl_2d_vol_cls_fn']

        thickened_fn = f'{interp_dir}thickened_{int(slab)}_{ligand}_{resolution}{tissue_type}_l{n_depths}.nii.gz'
        cls_thickened_fn = f'{interp_dir}thickened_cls_{int(slab)}_{ligand}_{resolution}{tissue_type}_l{n_depths}.nii.gz'
    
        print(thickened_fn)
        if not os.path.exists(thickened_fn) or not os.path.exists(cls_thickened_fn) :
<<<<<<< HEAD
            thicken_sections_within_slab(thickened_fn, cls_thickened_fn, source_image_fn, cls_image_fn, ligand, df_ligand_slab, resolution)
=======
            thicken_sections_within_slab(thickened_fn, cls_thickened_fn, source_image_fn, cls_image_fn, ligand, df_ligand_slab, resolution,  use_batch_correction=use_batch_correction)
>>>>>>> 6c476d4f

        rec_thickened_dict[ligand][int(slab)]['rec'] = thickened_fn
        rec_thickened_dict[ligand][int(slab)]['cls'] = cls_thickened_fn
    
    return rec_thickened_dict


def get_profiles(profiles_fn, surf_depth_mni_dict, depth_list, surf_values_csv_list, nrows):
    print('\tGetting profiles')
    # 3. Interpolate missing densities over surface
    if not os.path.exists(profiles_fn) :
        profiles = h5.File(profiles_fn, 'w') 
        
        profiles.create_dataset('data', (nrows, len(depth_list)) )

        for depth_index, (depth, depth_fn) in enumerate(surf_values_csv_list.items()):
            profiles_raw = pd.read_csv(depth_fn, header=None, index_col=None)
            print('\t\t\t\treading interpolated values from ',depth_fn)
            print('\t\t\t\tSum: np.sum(profiles_raw)')
            sphere_rsl_fn = surf_depth_mni_dict[depth]['sphere_rsl_fn'] 
            surface_val = profiles_raw.values.reshape(-1,) 
          
            if debug.DEBUG in [3,5] :
                profile_vector = surface_val
            else : 
                profile_vector = interpolate_over_surface(sphere_rsl_fn, surface_val,threshold=0.0001,order=0)
            profiles['data'][:,depth_index] = profile_vector
            del profile_vector

    return profiles_fn


def project_volume_to_depth(surf_fn_list, slab_dict, thickened_dict, thickened_cls_dict, interp_csv, interp_dir, origin=np.array([0,0,0]), clobber=False):
    '''
    About : For a given ligand, interpoalte the autoradiograph receptor densities 
            onto each surface depth for each slab. The interpolation onto the surface is currently 
            performed with nearest neighbour interpolation. 

    Inputs :
        surf_fn_list :  list of surface files onto which ligand values are projected
        thickened_dict :   list of slab volumes with ligand binding densities
        interp_csv :    csv filename where projected values are saved
        interp_dir :    directory name for interpolated csv files

    Outputs :
        None
    '''

    slabs = list(slab_dict.keys())
    slabs.sort()
    # Get surfaces transformed into slab space

    if not os.path.exists(interp_csv) or clobber : 
        qc_dir = interp_dir + '/qc/'
        os.makedirs(qc_dir, exist_ok=True)
      
        surf_fn = surf_fn_list[0]
        nvertices = load_mesh_ext(surf_fn)[0].shape[0]
        #the default value of the vertices is set to -100 to make it easy to distinguish
        #between vertices where a ligand density of 0 is measured versus the default value
        null_value=0
        all_values=np.zeros(nvertices) - null_value
        n = np.zeros_like(all_values)

        df_list=[]
        #Iterate over slabs within a given 
        for i, surf_fn in enumerate(surf_fn_list) :
            if debug.DEBUG in [2,3] : 
                if i > 1 : break
            vol_fn = thickened_dict[i+1]
            cls_fn = thickened_cls_dict[i+1]
            coords, _ = load_mesh_ext(surf_fn)
            if debug.DEBUG == 5 :
                all_values = coords[:,2]
                break


            # read slab volume
            img = nib.load(vol_fn)
            vol = img.get_fdata()
            cls_vol = nib.load(cls_fn).get_fdata()
            rec_min = np.min(vol)
            cls_min = np.min(cls_vol)

            affine = nb_surf.load(vol_fn).affine
            assert np.max(vol) != np.min(vol) , f'Error: empty volume {vol_fn}; {np.max(vol) != np.min(vol)} '

            # set variable names for coordinate system
            xstart = affine[0,3]
            ystart = affine[1,3]
            zstart = affine[2,3]
            xstep = affine[0,0]
            ystep = affine[1,1]
            zstep = affine[2,2]

            # get the intervals along the y-axis of the volume where
            # we have voxel intensities that should be interpolated onto the surfaces
            intervals_voxel = get_section_intervals(vol)
        
            
            assert len(intervals_voxel) > 0 , 'Error: the length of intervals_voxels == 0 ' 
            for y0, y1 in intervals_voxel : 
                #convert from voxel values to real world coordinates
                y0w = y0 * ystep + ystart 
                y1w = y1 * ystep + ystart #- ystep

                #the voxel values should be the same along the y-axis within an interval
                valid_coords_world, valid_coords_idx = get_valid_coords( coords, [y0w,y1w])

                #used_coords += list(valid_coords_idx)
                #assert len(used_coords) == np.unique(used_coords).shape[0], f'Error in slab {i+1}. Non unique valid coords found'
                df_list.append(pd.DataFrame({'slab':[i+1],'y':[(y0w+y1w)/2]}))
                if valid_coords_world.shape[0] != 0  :
                    #ylo=min([y0w,y1w])
                    #yhi=max([y0w,y1w])
                    #if np.min(coords[valid_coords_idx,1]) < ylo : # or (np.max(valid_coords_world[:,1]) > y0w) :
                    x = np.rint( (valid_coords_world[:,0] - xstart)/xstep ).astype(int)
                    y = np.rint( (valid_coords_world[:,1] - ystart)/ystep ).astype(int)
                    z = np.rint( (valid_coords_world[:,2] - zstart)/zstep ).astype(int)
                    xmin = np.min(x)
                    zmin = np.min(z)

                    xmax = np.max(x)
                    ymax = np.max(y)
                    zmax = np.max(z)

                    if zmax >= vol.shape[2]: 
                        print(f'\n\nWARNING: z index {zmax} is greater than dimension {vol.shape[2]}\n\n')
                    if xmax >= vol.shape[0]: 
                        print(f'\n\nWARNING: x index {xmax} is greater than dimension {vol.shape[0]}\n\n')
                    padding = ( (0, max(0,xmax-vol.shape[0]+1)), 
                                (0, max(0,ymax-vol.shape[1]+1)), 
                                (0, max(0,zmax-vol.shape[2]+1)))
                    padded_vol =  np.pad(vol, padding)
                    cls_padded_vol = np.pad(cls_vol, padding)
                    # get nearest neighbour voxel intensities at x and z coordinate locations
                    values = padded_vol[x,y,z]
                    cls_values = cls_padded_vol[x,y,z]
                    #Remove any values that are measured from areas outside of the cortex, as represented by the cls_vol
                    #Also remove vertices that are equal to background from the receptor volume
                    idx = (cls_values == cls_min) | (values == rec_min)
                    values[ idx ] = 0 

                    if np.sum(values>0) > 0: f'Error: empty vol[x,z] in project_volume_to_surfaces for {y0}'

                    assert np.sum(np.isnan(values)) == 0 , f'Error: nan found in values from {vol_fn}'
        
                    #n[valid_coords_idx] += 1
                    if debug.DEBUG in [2,3] : all_values[valid_coords_idx]  = i+1 
                    else:
                        all_values[valid_coords_idx] += values 

                    assert np.max(n) <= 2, f'Error: multiple slabs (beyond just adjacent slabs) are overlapped, {np.max(n)} '
        
        #idx = all_values>null_value

        #all_values[idx] = all_values[idx] / n[idx]
        #df = pd.concat(df_list) 
        np.savetxt(interp_csv, all_values)
        #plt.figure(figsize=(9,9))
        #import seaborn as sns
        #plt.subplot(2,1,1)
        #sns.scatterplot(x=coords[idx,1], y=all_values[idx])
        #plt.subplot(2,1,2)
        #sns.scatterplot(x='y',y='slab', hue='slab', data=df)
        #plt.savefig('/tmp/test.png')
        print('\tWriting surface values to', interp_csv)
        assert np.sum(all_values !=  null_value) > 0, 'Error, empty array all_values in project_volumes_to_surfaces'



def project_volume_to_surfaces(profiles_fn, slabData, slab_dict, df_ligand, surf_depth_mni_dict, output_prefix, tissue_type='', origin=np.array([0,0,0]), clobber=False, use_batch_correction=False):
    
    example_depth_fn = surf_depth_mni_dict[slabData.depths[0]]['depth_rsl_fn']
    nrows = load_mesh_ext(example_depth_fn)[0].shape[0]
    #surf_values_csv_list = [ sub('.h5', f'_{depth}_raw.csv', profiles_fn) for depth in depth_list ]

    slabs = list(slab_dict.keys())
    slabs.sort()
    for depth_index, (depth, values_csv) in enumerate(slabData.values_raw.items()):
        surf_fn_list = slabData.get_surfaces_across_slabs(depth)

        project_volume_to_depth(surf_fn_list, slab_dict,  slabData.volumes, slabData.cls,  values_csv, slabData.volume_dir, origin=origin)

    profiles_fn = get_profiles(profiles_fn, surf_depth_mni_dict, slabData.depths, slabData.values_raw,  nrows)
    return profiles_fn
     
def interpolate_over_surface(sphere_obj_fn,surface_val,threshold=0,order=1):
    print('\tInterpolating Over Surface')
    print('\t\t\tSphere fn:',sphere_obj_fn)
    # get coordinates from dicitonary with mesh info
    coords = load_mesh_ext(sphere_obj_fn)[0] 
    assert coords.shape[0] == surface_val.shape[0], f'Error: mismatch in shape of spherical mesh and surface values {coords.shape} and {surface_val.shape}'

    spherical_coords = surface_tools.spherical_np(coords) 
    
    #define a mask of verticies where we have receptor densitiies
    surface_mask = surface_val > threshold * np.max(surface_val)

    #a=1636763
    #b=1636762
    #print(coords[surface_mask.astype(bool)][a])
    #print(coords[surface_mask.astype(bool)][b])
    assert np.sum(surface_mask) != 0, "Error, empty profiles {}".format(np.sum(surface_mask))
    #define vector with receptor densities 
    surface_val_src = surface_val[ surface_mask.astype(bool) ]

    #define vector without receptor densities
    surface_val_tgt = surface_val[ ~surface_mask.astype(bool) ]

    # get coordinates for vertices in mask
    spherical_coords_src = spherical_coords[ surface_mask.astype(bool), : ]

    # get spherical coordinates from cortical mesh vertex coordinates

    lats_src, lons_src = spherical_coords_src[:,1]-np.pi/2, spherical_coords_src[:,2]
    '''
    print(lats_src.shape, np.unique(lats_src).shape[0]) 
    a=13971-1
    b=13974-1
    print(coords[a])
    print(coords[b])
    print(spherical_coords_src[a])
    print(spherical_coords_src[b])
    print(lats_src[a], lons_src[a])
    print(lats_src[b], lons_src[b])
    '''
    temp = np.concatenate([(spherical_coords_src[:,1]-np.pi/2).reshape(-1,1), spherical_coords_src[:,2].reshape(-1,1)],axis=1)

    # create mesh data structure

    temp = np.concatenate([lons_src.reshape(-1,1),lats_src.reshape(-1,1)],axis=1)

    mesh = stripy.sTriangulation(lons_src, lats_src)
    lats, lons = spherical_coords[:,1]-np.pi/2, spherical_coords[:,2]
    #print(lats[a], lats[b])
    #print(lons[a], lons[b])
    interp_val, interp_type = mesh.interpolate(lons,lats, zdata=surface_val[surface_mask], order=order)
        
    return interp_val

class Ext():
    def __init__(self,gm_sphere,wm_sphere,gm,wm):
        self.gm_sphere = gm_sphere
        self.wm_sphere = wm_sphere
        self.gm = gm
        self.wm = wm

def get_surface_filename(surf_obj_fn, surf_gii_fn, surf_fs_fn):
    if os.path.exists(surf_gii_fn) :
        surf_fn = surf_gii_fn
        ext = Ext('.surf.gii', '.surf.gii', '.surf.gii', '.surf.gii')
    elif os.path.exists(surf_fs_fn):
        surf_fn = surf_fs_fn
        ext = Ext('.pial.sphere', '.white.sphere', '.pial', '.white')
    elif os.path.exists(surf_obj_fn):
        surf_fn = surf_gii_fn
        ext = Ext('.surf.gii', 'surf.gii', '.surf.gii', '.surf.gii')
        obj_to_gii(surf_obj_fn, ref_surf_fn, surf_fn)
    else :
        print('Error: could not find input GM surface (obj, fs, gii) for ', surf_gii_fn)
        exit(1)
    return surf_fn, ext

class ImageParameters():
    def __init__(self, starts, steps, dimensions):
        self.starts = starts
        self.steps = steps 
        self.dimensions = dimensions
        self.affine = np.array([[self.steps[0], 0, 0, self.starts[0]],
                       [0, self.steps[1], 0, self.starts[1]],
                       [0, 0, self.steps[2], self.starts[2]],
                       [0, 0, 0, 1]])
        #print('\tStarts', self.starts)
        #print('\tSteps', self.steps)
        #print('\tDimensions:', self.dimensions)
        #print('\tAffine', self.affine)


def get_image_parameters(fn ):
    img = nib.load(fn)
    affine = nb_surf.load(fn).affine

    starts = np.array(affine[[0,1,2],3])
    steps = affine[[0,1,2],[0,1,2]]

    dimensions = img.shape

    imageParam = ImageParameters(starts, steps, dimensions)

    return imageParam

def combine_interpolated_sections(slab_fn, interp_vol, ystep_lo, ystart_lo) :
    img = nib.load(slab_fn)
    vol = img.get_fdata()
    vol_min = np.ceil(np.min(vol))

    affine = nb_surf.load(slab_fn).affine
    ystep_hires = affine[1,1]
    ystart_hires = affine[1,3]

    print('\tCombining interpolated sections with original sections')
    interp_vol[ np.min(interp_vol) == interp_vol ] = np.min(vol)

    for y in range(vol.shape[1]) :
        
        section_not_empty = np.max(vol[:,y,:]) > vol_min 
        print(np.max(vol[:,y,:]), vol_min) 
        # convert from y from thickened filename 
        yw = y * ystep_hires + ystart_hires
        y_lo = np.rint( (yw - ystart_lo)/ystep_lo).astype(int)
        if section_not_empty and y_lo < interp_vol.shape[1] :
            #use if using mapper interpolation interp_section = interp_vol[ : , yi, : ]
            original_section = vol[ : , y, : ]

            interp_vol[:, y_lo, :] = original_section 
        else :
            pass

    return interp_vol


def create_reconstructed_volume(interp_fn_list, ligandSlabData, profiles_fn, surf_depth_mni_dict, files,  df_ligand, scale_factors_json, use_mapper=True, clobber=False, origin=[0,0,0],gm_label = 2. ):
    ref_fn=surf_depth_mni_dict[0.0]['depth_surf_fn']
    
    profiles = None
    
    interp_dir = ligandSlabData.volume_dir
    depth_list = ligandSlabData.depths
    resolution = ligandSlabData.resolution
    slabs = ligandSlabData.slabs

    for interp_fn, slab in zip(interp_fn_list, slabs) :
        print(slab, type(slab))
        sectioning_direction =  scale_factors_json[str(slab)]['direction']
        df_ligand_slab = df_ligand.loc[ df_ligand['slab'].astype(int) == int(slab) ]

        if not os.path.exists(interp_fn) or clobber : 
            print('\tReading profiles', profiles_fn) 
            if type(profiles) != type(np.array) : profiles = h5.File(profiles_fn, 'r')['data'][:]
            #assert np.sum(profiles>0) > 0, 'Error: profiles h5 is empty: '+profiles_fn
            # Hiad dimensions for output volume
            try :
                files_resolution = files[str(int(slab))]
            except KeyError :
                print(files.keys())
                files_resolution = files[int(slab)]

            resolution_list = list(files_resolution.keys())
            max_resolution = resolution_list[-1]
            slab_fn = files_resolution[ max_resolution ]['nl_2d_vol_fn'] 
            srv_space_rec_fn = files_resolution[ max_resolution ]['srv_space_rec_fn']
            srv_iso_space_rec_fn = files_resolution[ max_resolution ]['cortex_fn']
            
            thickened_fn = ligandSlabData.volumes[ slab ]
            print('Thickened Filename', thickened_fn)
            print('Mask fn', srv_iso_space_rec_fn)

            #out_affine= nib.load(slab_fn).affine
            out_affine= nib.load(srv_iso_space_rec_fn).affine

            imageParamHi = get_image_parameters(slab_fn)
            print(slab_fn, imageParamHi.dimensions)
            imageParamLo = get_image_parameters(srv_iso_space_rec_fn) 
            print(srv_iso_space_rec_fn, imageParamLo.dimensions)
           
            mask_img = nib.load(srv_iso_space_rec_fn)
            mask_vol = mask_img.get_fdata()
            
            #commented out because was used when masks had multiple labels

            #gm_lo = gm_label * 0.75
            #gm_hi = gm_label * 1.25
            #valid_idx = (mask_vol >= gm_lo) & (mask_vol < gm_hi)
            valid_idx = mask_vol >= 0.5 * np.max(mask_vol)
            assert np.sum(valid_idx) > 0
            mask_vol = np.zeros_like(mask_vol).astype(np.uint8)
            mask_vol[ valid_idx ] = 1
            
            # Use algorithm that averages vertex values into voxels
            interp_only_fn = re.sub('.nii','_interp-only.nii', interp_fn)
            multi_mesh_interp_fn = re.sub('.nii','_multimesh.nii', interp_fn)
            multi_mesh_filled_fn = re.sub('.nii','_multimesh-filled.nii', interp_fn)
            gm_mask_fn = re.sub('.nii','_gm-mask.nii', interp_fn)
            nib.Nifti1Image(mask_vol, out_affine ).to_filename(gm_mask_fn)
           
            if not os.path.exists(multi_mesh_interp_fn) or not os.path.exists(multi_mesh_filled_fn) or clobber: 

                y0=df_ligand['slab_order'].min()*imageParamHi.steps[1] + imageParamHi.starts[1]
                y1=df_ligand['slab_order'].max()*imageParamHi.steps[1] + imageParamHi.starts[1]
                slab_start = min(y0,y1)
                slab_end = max(y0,y1)
                
                if not os.path.exists(multi_mesh_interp_fn) or clobber :
                    interp_vol = multi_mesh_to_volume(profiles, ligandSlabData.surfaces[slab],  depth_list, imageParamLo.dimensions, imageParamLo.starts, imageParamLo.steps, resolution, y0, y1, origin=origin, ref_fn=ref_fn)
                    print("\t\tWriting", multi_mesh_interp_fn)
                    nib.Nifti1Image(interp_vol, out_affine ).to_filename(multi_mesh_interp_fn)
                else :
                    interp_vol = nib.load(multi_mesh_interp_fn).get_fdata()

                interp_vol = fill_in_missing_voxels(interp_vol, mask_vol, slab_start, slab_end, imageParamLo.starts[1], imageParamLo.steps[1] )
                print("\t\tWriting", multi_mesh_filled_fn)
                nib.Nifti1Image(interp_vol, out_affine ).to_filename(multi_mesh_filled_fn)
            else : 
                interp_vol = nib.load(multi_mesh_interp_fn).get_fdata()
            
            ystep_interp = imageParamHi.steps[1]
            ystart_interp = imageParamHi.starts[1]

            assert np.sum(interp_vol) > 0 , f'Error: interpolated volume is empty using {profiles_fn}'

            df_ligand_slab = df_ligand.loc[ df_ligand['slab'].astype(int)==int(slab)]
            print('Writing', interp_only_fn)
            nib.Nifti1Image(interp_vol, mask_img.affine ).to_filename(interp_only_fn)

            output_vol = combine_interpolated_sections(thickened_fn, interp_vol, imageParamLo.steps[1], imageParamLo.starts[1])

            print('Writing', interp_fn)
            nib.Nifti1Image(output_vol, mask_img.affine ).to_filename(interp_fn)
            print('\nDone.')
        else :
            print(interp_fn, 'already exists')



def fill_in_missing_voxels(interp_vol, mask_vol, slab_start, slab_end, start,step):
    print('\tFilling in missing voxels.')
    mask_vol = np.rint(mask_vol)
    mask_vol = np.pad(mask_vol, ((1,1),(1,1),(1,1)) )
    interp_vol = np.pad(interp_vol, ((1,1),(1,1),(1,1)) )

    xv, yv, zv = np.meshgrid(np.arange(mask_vol.shape[0]), 
                                np.arange(mask_vol.shape[1]), 
                                np.arange(mask_vol.shape[2]))
    xv = xv.reshape(-1,1)
    yv = yv.reshape(-1,1)
    zv = zv.reshape(-1,1)
    
    yw = yv*step +start

    voxels_within_slab = (yw >= slab_start) & (yw <= slab_end)
    missing_voxels = (mask_vol[xv,yv,zv] > 0.5) & (interp_vol[xv,yv,zv] == 0) & voxels_within_slab
    print(start, step) 
    print( np.sum(yv> (121-start)/step) )
    counter=0
    last_missing_voxels = np.sum(missing_voxels) + 1
    
    xvv = xv[missing_voxels]
    yvv = yv[missing_voxels]
    zvv = zv[missing_voxels]
    
    while np.sum(missing_voxels) > 0 and np.sum(missing_voxels) < last_missing_voxels: 
        last_missing_voxels = np.sum(missing_voxels)
        xvv = xv[missing_voxels]
        yvv = yv[missing_voxels]
        zvv = zv[missing_voxels]

        
        xvp = xvv + 1
        xvm = xvv - 1
        yvp = yvv + 1
        yvm = yvv - 1
        zvp = zvv + 1
        zvm = zvv - 1

        x0 = np.vstack([xvp, yvv, zvv]).T
        x1 = np.vstack([xvm, yvv, zvv]).T
        y0 = np.vstack([xvv, yvp, zvv]).T
        y1 = np.vstack([xvv, yvm, zvv]).T
        z0 = np.vstack([xvv, yvv, zvm]).T
        z1 = np.vstack([xvv, yvv, zvp]).T

        interp_values = np.vstack( [interp_vol[ x0[:,0],x0[:,1],x0[:,2]],
                                    interp_vol[ x1[:,0],x1[:,1],x1[:,2]], 
                                    interp_vol[ y0[:,0],y0[:,1],y0[:,2]], 
                                    interp_vol[ y1[:,0],y1[:,1],y1[:,2]],
                                    interp_vol[ z0[:,0],z0[:,1],z0[:,2]],
                                    interp_vol[ z1[:,0],z1[:,1],z1[:,2]]]).T
       
        n = np.sum(interp_values > 0, axis=1)

        interp_sum = np.sum(interp_values, axis=1)

        xvv = xvv[n>0]
        yvv = yvv[n>0]
        zvv = zvv[n>0]

        interp_values = interp_sum[n>0] / n[n>0]
         
        interp_vol[xvv, yvv, zvv] = interp_values
  
        missing_voxels = (mask_vol[xv,yv,zv] > 0.5) & (interp_vol[xv,yv,zv] == 0) & voxels_within_slab
        print('missing', np.sum(missing_voxels), np.sum(interp_vol==10000) )
        counter += 1

    interp_vol = interp_vol[1:-1,1:-1,1:-1]
    return interp_vol


def interpolate_between_slabs(combined_slab_vol, surf_depth_mni_dict, depth_list, profiles_fn, ref_fn, interp_dir, srv_rsl_fn, resolution, origin=[0,0,0]):
    img = nb_surf.load(srv_rsl_fn)
    starts = np.array(img.affine[[0,1,2],3])
    steps = np.array(img.affine[[0,1,2],[0,1,2]])
    dimensions = img.shape

    ref_fn=surf_depth_mni_dict[0.0]['depth_surf_fn']

    wm_upsample_fn = surf_depth_mni_dict[depth_list[0]]['depth_rsl_gii']
    gm_upsample_fn = surf_depth_mni_dict[depth_list[-1]]['depth_rsl_gii']
    profiles = h5.File(profiles_fn, 'r')['data'][:]
    mask_vol = np.rint(nib.load(srv_rsl_fn).get_fdata() )
   
    y0 =  starts[1]
    y1 = starts[1] + dimensions[1] * steps[1]

    slab_start = min(y0,y1)
    slab_end = max(y0,y1)

    depth_rsl_dict = dict([ (k,v['depth_rsl_fn']) for k, v in surf_depth_mni_dict.items() ])

    interp_vol = multi_mesh_to_volume(profiles, depth_rsl_dict,  depth_list, dimensions, starts, steps, resolution, slab_start, slab_end, origin=origin, ref_fn=ref_fn)

    #interp_vol[ combined_slab_vol != 0 ] = combined_slab_vol[ combined_slab_vol != 0 ]

    mask_vol = resize(mask_vol, interp_vol.shape, order=0) 
    mask_vol[mask_vol < 0.5 * np.max(mask_vol)] = 0 
    
    interp_vol = fill_in_missing_voxels(interp_vol, mask_vol, slab_start, slab_end, starts[1], steps[1])
    return interp_vol, mask_vol

def combine_slabs_to_volume(interp_fn_mni_list, output_fn):
    ref_img = nib.load(interp_fn_mni_list[0])
    output_volume = np.zeros(ref_img.shape)

    if not os.path.exists(output_fn) :
        n= np.zeros_like(output_volume)
        for interp_mni_fn in interp_fn_mni_list :
            vol = nib.load(interp_mni_fn).get_fdata()
            output_volume += vol
            n[ vol > 0 ] += 1
        #FIXME taking the average can attenuate values in overlapping areas
        output_volume[n>0] /= n[n>0]
        output_volume[ np.isnan(output_volume) ] = 0
        nib.Nifti1Image(output_volume, ref_img.affine, direction_order='lpi' ).to_filename( output_fn )
    
    return output_fn


def find_ligands_to_reconstruction(slabs, interp_dir, template_out_prefix ):
    interp_fn_list = []
    interp_fn_mni_list = []
    for slab in slabs :
        slab_out_prefix = sub('_slab_', f'_{slab}_', template_out_prefix)
        interp_fn  = f'{slab_out_prefix}_space-slab.nii.gz'
        interp_space_mni_fn  = f'{slab_out_prefix}_space-mni.nii.gz'
        interp_fn_list.append( interp_fn ) 
        interp_fn_mni_list.append(interp_space_mni_fn)

    return interp_fn_list, interp_fn_mni_list

def transform_slab_to_mni(slabs, thickened_dict, slab_dict, mni_fn,  template_out_prefix):

    for slab in slabs :
        slab_out_prefix = sub('_slab_', f'_{slab}_', template_out_prefix)
        interp_fn  = f'{slab_out_prefix}_space-slab.nii.gz'
        interp_space_mni_fn  = f'{slab_out_prefix}_space-mni.nii.gz'
        tfm = slab_dict[int(slab)]['nl_3d_tfm_fn']
        if not os.path.exists(interp_space_mni_fn) :
            shell(f'antsApplyTransforms -d 3 -n NearestNeighbor -i {interp_fn} -r {mni_fn} -t {tfm} -o {interp_space_mni_fn}')

def create_final_reconstructed_volume(final_mni_fn, mni_fn, resolution,  surf_depth_mni_dict, depth_list, interp_dir, interp_fn_mni_list, output_prefix, profiles_fn, n_depths, origin=[0,0,0] ):
    combined_slab_mni_fn = f'{output_prefix}_not_filled.nii.gz'
    surf_interp_mni_fn = f'{output_prefix}_surf-interp.nii.gz'
    final_mask_fn = f'{output_prefix}_surf-interp_mask.nii.gz'

    ref_img = nib.load(mni_fn) 
    mask_vol = ref_img.get_fdata()
    ystart = ref_img.affine[1,3]
    combine_slabs_to_volume(interp_fn_mni_list, combined_slab_mni_fn)

    print('reading', combined_slab_mni_fn)
    combined_slab_vol = nib.load(combined_slab_mni_fn).get_fdata()

    print('\tInterpolate between slabs')
    if not os.path.exists(surf_interp_mni_fn):
        interp_vol, mask_vol = interpolate_between_slabs(combined_slab_vol, surf_depth_mni_dict, depth_list, profiles_fn, interp_fn_mni_list[0], interp_dir, mni_fn,  resolution, origin=origin)
         
        print('\tWriting', final_mask_fn)
        nib.Nifti1Image(mask_vol, ref_img.affine, direction_order='lpi').to_filename(final_mask_fn)
        #print('\tWriting surface interpolation volume:\n\t\t', final_mni_fn)
        print('\tWriting', surf_interp_mni_fn)
        nib.Nifti1Image(interp_vol, ref_img.affine, direction_order='lpi').to_filename(surf_interp_mni_fn)
    else : interp_vol = nib.load(surf_interp_mni_fn).get_fdata() 
    # fill in missing sections in whole brain
    print('\tCombine interpoalted section with slabs to fill gaps')

    threshold = np.percentile(combined_slab_vol[combined_slab_vol>0],[10])[0]
    idx = combined_slab_vol < threshold
    print('threshold', threshold, np.sum(idx) ) 
    combined_slab_vol[ idx ] = interp_vol[ idx ]

    output_vol = combined_slab_vol

    output_vol[ mask_vol < 0.5 * np.max(mask_vol) ] = 0
    
    print('\tWriting', final_mni_fn)
    nib.Nifti1Image(output_vol, ref_img.affine, direction_order='lpi').to_filename(final_mni_fn)



def surface_interpolation(ligandSlabData, df_ligand, slab_dict, orig_mni_fn, files, scale_factors_json,   tissue_type='', input_surf_dir='civet/mri1/surfaces/surfaces/', n_vertices = 327696, gm_label=2, clobber=0, use_batch_correction=False):

    interp_dir = ligandSlabData.volume_dir
    os.makedirs(interp_dir, exist_ok=True)
    brain = ligandSlabData.brain
    hemi = ligandSlabData.hemi
    resolution = ligandSlabData.resolution
    slabs = ligandSlabData.slabs
    n_depths = ligandSlabData.n_depths
    
    create_thickened_volumes(interp_dir, slab_dict, df_ligand, ligandSlabData.n_depths, ligandSlabData.resolution, use_batch_correction=use_batch_correction)

    mni_fn=f'{interp_dir}/{brain}_{hemi}_cortex_{resolution}mm.nii.gz'
    if not os.path.exists(mni_fn): 
        prefilter_and_downsample(orig_mni_fn, [float(resolution)]*3, mni_fn) 

    for slab in slab_dict.keys() :
        slab_fn=f'{interp_dir}/{brain}_{hemi}_cortex_{resolution}mm_slab-{slab}.nii.gz'

        tfm_fn = slab_dict[int(slab)]['nl_3d_tfm_inv_fn'] 
        ref_fn = slab_dict[int(slab)]['srv_iso_space_rec_fn']
        if not os.path.exists(slab_fn) :
            shell(f'antsApplyTransforms -v 1 -n NearestNeighbor -i {mni_fn} -r {ref_fn} -t [{tfm_fn},0] -o {slab_fn}', verbose=True)
            print('Writing', slab_fn)
        slab_dict[int(slab)]['cortex_fn'] = slab_fn
    
    ligand = df_ligand['ligand'].values[0]

    template_out_prefix=f'{interp_dir}/{brain}_{hemi}_slab_{ligand}_{resolution}mm_l{n_depths}{tissue_type}'
    recon_out_prefix=f'{interp_dir}/{brain}_{hemi}_{ligand}_{resolution}mm{tissue_type}_l{n_depths}'
    recon_slab_prefix=f'{recon_out_prefix}_space-slab'
    recon_mni_prefix=f'{recon_out_prefix}_space-mni'
    final_mni_fn = f'{recon_mni_prefix}.nii.gz'

    interp_fn_list, interp_fn_mni_list = find_ligands_to_reconstruction(slabs, interp_dir, template_out_prefix)

    required_outputs = [ final_mni_fn ] + interp_fn_list + interp_fn_mni_list

    if  False in [ os.path.exists(out_fn) for out_fn in required_outputs]:
        
        print('\tReconstructing', ligand)
        profiles_fn = f'{recon_slab_prefix}_profiles.h5'

        #make sure resolution is interpreted as float
        resolution=float(resolution) 
        
        #set depths
        #dt = 1.0/ n_depths
        #depth_list = np.round(np.arange(0, 1+dt/10, dt),3)
        #depth_list = np.insert(depth_list,0, 0)
        depth_list = ligandSlabData.depths
        #FIXME brain as defined in surface files might be different (lowercase vs caps) than in dataframe

        print('\tInterpolating for ligand:',ligand)
        
        print('\tPreparing surfaces for surface-interpolation')
        surf_depth_mni_dict, origin = prepare_surfaces(slab_dict, ligandSlabData, mni_fn,  df_ligand, input_surf_dir=input_surf_dir, n_vertices = n_vertices, clobber=clobber)

        # Project autoradiograph densities onto surfaces
        # Extract profiles from the slabs using the surfaces 
        profiles_fn = project_volume_to_surfaces(profiles_fn, ligandSlabData, slab_dict, df_ligand, surf_depth_mni_dict, recon_slab_prefix,origin=origin, tissue_type=tissue_type)

        perc=10

        if use_batch_correction :
            local_dice_volume_dict={}
            for slab, slab_dict in files.items():
                local_dice_volume_dict[slab]={}
                for ligand, ligand_dict in slab_dict[resolution]['ligands'].items():
                    local_dice_volume_dict[slab][ligand] = ligand_dict['local_dice_volume_fn']
            print('\tBatch Correction')
            #local_dice_volume_dict = dict([ (slab, tmp[resolution]['nl_2d_vol_fn']) for slab, tmp in files.items() ])
            params = batch_correction_surf( df_ligand, perc, ligandSlabData, interp_dir, ref_vol_dict=local_dice_volume_dict)
            df = update_df_with_correction_params(df_ligand, params)
            return df

        # Interpolate a 3D receptor volume from the surface mesh profiles
        print('\tCreate Reconstructed Volume')
        create_reconstructed_volume(interp_fn_list, ligandSlabData, profiles_fn,  surf_depth_mni_dict, files,  df_ligand, scale_factors_json, use_mapper=True, clobber=clobber, origin=origin, gm_label=gm_label)
        # transform interp_fn to mni space
        print('\tTransform slab to mni')
        transform_slab_to_mni(slabs, ligandSlabData, slab_dict,mni_fn, template_out_prefix)
        
        # interpolate from surface to volume over entire brain
        print('\tCreate final reconstructed volume')
        create_final_reconstructed_volume(final_mni_fn, mni_fn, resolution, surf_depth_mni_dict, depth_list, interp_dir, interp_fn_mni_list, recon_mni_prefix, profiles_fn, n_depths, origin=origin )

    return final_mni_fn

if __name__ == '__main__':

    parser = argparse.ArgumentParser(description='Process some integers.')
    parser.add_argument('--clobber', dest='clobber', type=int, default=0, help='Clobber results')
    parser.add_argument('--brain', dest='brain', type=str, help='brain')
    parser.add_argument('--hemi', dest='hemi', type=str,  help='hemi')
    parser.add_argument('--out-dir', dest='out_dir', type=str,  help='Clobber results')
    parser.add_argument('--lin-df-fn', dest='lin_df_fn', type=str,  help='Clobber results')
    parser.add_argument('--slab-str', dest='slab_str', type=str,  help='Clobber results')
    parser.add_argument('--n-depths', dest='n_depths', type=int,  default=8, help='Clobber results')
    args = parser.parse_args()
    
    lin_df_fn = args.lin_df_fn
    out_dir = args.out_dir
    brain = args.brain
    hemi = args.hemi
    n_depths = args.n_depths
    slab_str = args.slab_str
    clobber=args.clobber<|MERGE_RESOLUTION|>--- conflicted
+++ resolved
@@ -15,13 +15,14 @@
 import time
 import re
 import debug
+from utils.mesh_utils import load_mesh_ext, visualization
 from reconstruction.batch_correction_surface import batch_correction_surf
 from scipy.interpolate import interp1d, CubicSpline
 from reconstruction.prepare_surfaces import prepare_surfaces
 from joblib import Parallel, delayed
 from nibabel import freesurfer
 from utils.mesh_io import load_mesh
-from utils.mesh_utils import apply_ants_transform_to_gii, load_mesh_ext,  multi_mesh_to_volume
+from utils.mesh_utils import  load_values, apply_ants_transform_to_gii, load_mesh_ext,  multi_mesh_to_volume
 from skimage.transform import resize
 from scipy.ndimage.filters import gaussian_filter
 from scipy.ndimage import label
@@ -34,15 +35,31 @@
 from skimage.filters import threshold_otsu, threshold_li
 from ants import  from_numpy,  apply_transforms, apply_ants_transform, read_transform
 from ants import image_read, registration
-<<<<<<< HEAD
-from utils.utils import shell, w2v, v2w, get_section_intervals, prefilter_and_downsample, get_thicken_width
-=======
 from utils.utils import shell, w2v, v2w, get_section_intervals, prefilter_and_downsample, get_thicken_width 
->>>>>>> 6c476d4f
 from utils.reconstruction_classes import SlabReconstructionData
-
- 
 from ants import get_center_of_mass
+
+typeDataFrame = type(pd.DataFrame([]))
+
+def update_df_with_correction_params(df: typeDataFrame, params: typeDataFrame, label_to_slab_dict : dict ) -> typeDataFrame :
+    print('Update df with correction parameters') 
+    df['batch_offset'] = [0]*df.shape[0]
+    df['batch_multiplier']=[1]*df.shape[0]
+
+    for i, row in params.iterrows() :
+
+        idx = df['slab'] == label_to_slab_dict[row['label'].astype(int)]
+
+        df['batch_offset'].loc[ idx ] = row['offset']
+        df['batch_multiplier'].loc[ idx ] = row['multiplier']
+
+        slab = df['slab'].loc[idx].values[0]
+        print('slab', slab, 'label', row['label'], 'offset', row['offset'])
+    
+    for slab, slab_df in  df.groupby('slab'):
+        print(slab)
+        print(slab_df['batch_offset'])
+    return df 
 
 def get_valid_coords( coords, iw):
     lower = min(iw)
@@ -124,11 +141,50 @@
 
     return array_src, normalize_sections
 
-<<<<<<< HEAD
-def thicken_sections_within_slab(thickened_fn, cls_thickened_fn, source_image_fn, cls_image_fn, ligand, slab_df, resolution, tissue_type='' ):
-=======
+
+def get_thicken_parameters(hemi_ligand, slab_dict, resolution):
+
+    width = get_thicken_width(resolution)
+    
+    print('\t\tThickening sections to', 0.02*width*2)
+
+
+    out_list = []
+
+    for (ligand,slab), slab_df in hemi_ligand.groupby(['ligand','slab']) :
+
+        source_image_fn = slab_dict[slab]['nl_2d_vol_fn']
+
+        array_img = nb_surf.load(source_image_fn)
+        ystep = array_img.affine[1,1]
+        ystart = array_img.affine[1,3]
+
+        y0_list=[]
+        y1_list=[]
+        for row_i, row in slab_df.iterrows() : 
+            y = int(row['slab_order'])
+            y0 = int(y)-width if int(y)-width > 0 else 0
+            y1 = 1+int(y)+width if int(y)+width < array_img.shape[1] else array_img.shape[1]
+            y0_list.append( y0 )
+            y1_list.append( y1 )
+
+
+        slab_df['y0'] = y0_list
+        slab_df['y1'] = y1_list
+
+        w0 = (slab_df['y0'].values * ystep + ystart).reshape(-1,1)
+        w1 = (slab_df['y1'].values * ystep + ystart).reshape(-1,1)
+        
+        slab_df['y0w'] = np.min( np.hstack([w0,w1]), axis=1)
+        slab_df['y1w'] = np.max( np.hstack([w0,w1]), axis=1)
+
+        out_list.append(slab_df)
+
+    hemi_ligand = pd.concat(out_list)
+
+    return hemi_ligand
+
 def thicken_sections_within_slab(thickened_fn, cls_thickened_fn, source_image_fn, cls_image_fn, ligand, slab_df, resolution, tissue_type='',  use_batch_correction=False):
->>>>>>> 6c476d4f
     array_img = nib.load(source_image_fn)
     array_src = array_img.get_fdata()
 
@@ -136,64 +192,49 @@
     
     assert np.sum(array_src) != 0, 'Error: source volume for thickening sections is empty\n'+ source_image_fn
 
-    array_src, normalize_sections = setup_section_normalization(ligand, slab_df, array_src)
-<<<<<<< HEAD
-    #width = np.round(1*(1+float(resolution)/(0.02*2))).astype(int)
-=======
->>>>>>> 6c476d4f
-    width = get_thicken_width(resolution)
-    print('\t\tThickening sections to ', 0.02*width*2)
-    
     dim = [array_src.shape[0], 1, array_src.shape[2]]
     rec_vol = np.zeros_like(array_src)
     cls_vol_thick = np.zeros_like(array_src)
 
     for row_i, row in slab_df.iterrows() : 
         y = int(row['slab_order'])
+        y0 = int(row['y0'])
+        y1 = int(row['y1'])
+
         # Conversion of radioactivity values to receptor density values
         section = array_src[:, y, :].copy()
-        conversion_factor = row['conversion_factor']
-        print(y, conversion_factor)
-        section*= conversion_factor
+        section *= row['conversion_factor']
+        #section[section>0] = row['slab']
 
         cls_section = cls_vol[:,y,:].copy()
-
+        if 'batch_offset' in slab_df.columns:
+            offset = row['batch_offset']
+            multiplier = row['batch_multiplier']
+            print('offset', offset, 'multiplier', multiplier)
+            idx = section > np.min(section)
+            section[idx] = multiplier * section[idx] + offset
+            print('section mean', np.mean(section[idx]) )
+        
         if np.sum(section) == 0 : 
             print(f'Warning: empty frame {row_i} {row}\n')
         
-        y0 = int(y)-width if int(y)-width > 0 else 0
-        y1 = 1+int(y)+width if int(y)+width < array_src.shape[1] else array_src.shape[1]
         #put ligand sections into rec_vol
-
         yrange = list(range(y0,y1))
         rep = np.repeat(section.reshape(dim), len(yrange), axis=1)
         cls_rep = np.repeat(cls_section.reshape(dim), len(yrange), axis=1)
 
         if debug.DEBUG == 1 : rep[ rep > 0 ] = y0
-        
-
         rec_vol[:, yrange, :] = rep 
         cls_vol_thick[:,yrange,:] = cls_rep
         
     print('\tthickened_fn', thickened_fn)
-    print(slab_df.columns)
-    if 'batch_corr_offset' in slab_df.columns:
-        offset = slab_df['batch_corr_offset'].values[0]
-        multiplier = slab_df['batch_corr_multiplier'].values[0]
-        print('offset', offset, 'multiplier', multiplier)
-        idx = rec_vol > np.percentile(rec_vol,[1])[0]
-        rec_vol = multiplier * rec_vol + offset
 
     nib.Nifti1Image(rec_vol, array_img.affine).to_filename(thickened_fn)
     nib.Nifti1Image(cls_vol_thick, array_img.affine).to_filename(cls_thickened_fn)
     
     return rec_vol, slab_df
 
-<<<<<<< HEAD
-def create_thickened_volumes(interp_dir, slab_dict, hemi_ligand, n_depths, resolution, tissue_type='' ):
-=======
 def create_thickened_volumes(interp_dir, slab_dict, hemi_ligand, n_depths, resolution, tissue_type='',  use_batch_correction=False ):
->>>>>>> 6c476d4f
     
     rec_thickened_dict = {} 
     for ligand, df0 in hemi_ligand.groupby(['ligand']) :
@@ -204,10 +245,6 @@
     
     target_file=f'nl_2d_vol{tissue_type}_fn'
 
-<<<<<<< HEAD
-
-=======
->>>>>>> 6c476d4f
     for (ligand,slab), df_ligand_slab in hemi_ligand.groupby(['ligand','slab']) :
 
         source_image_fn = slab_dict[slab][target_file]
@@ -218,13 +255,8 @@
         thickened_fn = f'{interp_dir}thickened_{int(slab)}_{ligand}_{resolution}{tissue_type}_l{n_depths}.nii.gz'
         cls_thickened_fn = f'{interp_dir}thickened_cls_{int(slab)}_{ligand}_{resolution}{tissue_type}_l{n_depths}.nii.gz'
     
-        print(thickened_fn)
         if not os.path.exists(thickened_fn) or not os.path.exists(cls_thickened_fn) :
-<<<<<<< HEAD
-            thicken_sections_within_slab(thickened_fn, cls_thickened_fn, source_image_fn, cls_image_fn, ligand, df_ligand_slab, resolution)
-=======
             thicken_sections_within_slab(thickened_fn, cls_thickened_fn, source_image_fn, cls_image_fn, ligand, df_ligand_slab, resolution,  use_batch_correction=use_batch_correction)
->>>>>>> 6c476d4f
 
         rec_thickened_dict[ligand][int(slab)]['rec'] = thickened_fn
         rec_thickened_dict[ligand][int(slab)]['cls'] = cls_thickened_fn
@@ -368,7 +400,7 @@
                     idx = (cls_values == cls_min) | (values == rec_min)
                     values[ idx ] = 0 
 
-                    if np.sum(values>0) > 0: f'Error: empty vol[x,z] in project_volume_to_surfaces for {y0}'
+                    assert np.sum(values>0) > 0, f'Error: empty vol[x,z] in project_volume_to_surfaces for {y0}'
 
                     assert np.sum(np.isnan(values)) == 0 , f'Error: nan found in values from {vol_fn}'
         
@@ -376,12 +408,14 @@
                     if debug.DEBUG in [2,3] : all_values[valid_coords_idx]  = i+1 
                     else:
                         all_values[valid_coords_idx] += values 
-
-                    assert np.max(n) <= 2, f'Error: multiple slabs (beyond just adjacent slabs) are overlapped, {np.max(n)} '
+                    
+                    n[valid_coords_idx] += 1
+
+                    if np.max(n) >= 2: print(f'Warning: multiple slabs (beyond just adjacent slabs) are overlapped, {np.max(n)} ')
         
         #idx = all_values>null_value
 
-        #all_values[idx] = all_values[idx] / n[idx]
+        all_values[n>1] = np.min(all_values)
         #df = pd.concat(df_list) 
         np.savetxt(interp_csv, all_values)
         #plt.figure(figsize=(9,9))
@@ -417,6 +451,7 @@
     print('\t\t\tSphere fn:',sphere_obj_fn)
     # get coordinates from dicitonary with mesh info
     coords = load_mesh_ext(sphere_obj_fn)[0] 
+
     assert coords.shape[0] == surface_val.shape[0], f'Error: mismatch in shape of spherical mesh and surface values {coords.shape} and {surface_val.shape}'
 
     spherical_coords = surface_tools.spherical_np(coords) 
@@ -532,7 +567,6 @@
     for y in range(vol.shape[1]) :
         
         section_not_empty = np.max(vol[:,y,:]) > vol_min 
-        print(np.max(vol[:,y,:]), vol_min) 
         # convert from y from thickened filename 
         yw = y * ystep_hires + ystart_hires
         y_lo = np.rint( (yw - ystart_lo)/ystep_lo).astype(int)
@@ -834,6 +868,61 @@
     nib.Nifti1Image(output_vol, ref_img.affine, direction_order='lpi').to_filename(final_mni_fn)
 
 
+def create_surface_section_labels(ligand_df, values_filename, slabData, out_dir, clobber=False):
+    ligand = ligand_df['ligand'].values[0]
+    out_fn = f'{out_dir}/{ligand}_section_labels'
+    qc_fn = f'{out_dir}/{ligand}_section_labels_qc.png'
+  
+    values = load_values(values_filename).reshape(-1,)
+
+    label_to_slab_dict={}
+
+    ligand_df['label'] = [0] * ligand_df.shape[0] #- np.min(labels_for_df) +1
+
+    labels=np.array([])
+
+    if not os.path.exists(out_fn) or clobber:
+        
+        max_slab = ligand_df['slab'].max() + 1
+
+        for slab, slab_df in ligand_df.groupby(['slab']) :
+            surf_filename = slabData.surfaces[slab][slabData.middle_depth]
+            coords = load_mesh_ext(surf_filename)[0]
+            
+            y = coords[:,1]
+            
+            ymin = np.min(slab_df['y0w'])
+            ymax = np.max(slab_df['y1w'])
+
+            ylo = ymin+(ymax-ymin)*0.25
+            yhi = ymin+(ymax-ymin)*0.75
+
+            for i, row in slab_df.iterrows() :
+                if len(labels) == 0 :
+                    labels = np.zeros(coords.shape[0])
+
+                if row['y0w'] < ylo :
+                    label = (max_slab - row['slab'])*2 - 1
+                    label_to_slab_dict[label] = slab
+                elif row['y1w'] > yhi :
+                    label = (max_slab - row['slab'])*2 
+                    label_to_slab_dict[label] = slab
+                else:
+                    label=0
+                
+                ligand_df['label'].loc[ (ligand_df['slab'] == slab) & (ligand_df['y0w'] == row['y0w']) ]  = label
+
+                idx = (y > row['y0w']) & (y <= row['y1w']) & (values > np.min(values) ) 
+                labels[idx] = label
+        
+        np.savez(out_fn, data=labels)
+
+        visualization(slabData.stx_surfaces[slabData.middle_depth], labels, qc_fn)
+        #y = load_mesh_ext(slabData.stx_surfaces[slabData.middle_depth])[0]
+        #plt.scatter(y,labels)
+        #plt.savefig('/tmp/tmp.png')
+    return out_fn, ligand_df, label_to_slab_dict
+    
 
 def surface_interpolation(ligandSlabData, df_ligand, slab_dict, orig_mni_fn, files, scale_factors_json,   tissue_type='', input_surf_dir='civet/mri1/surfaces/surfaces/', n_vertices = 327696, gm_label=2, clobber=0, use_batch_correction=False):
 
@@ -844,7 +933,9 @@
     resolution = ligandSlabData.resolution
     slabs = ligandSlabData.slabs
     n_depths = ligandSlabData.n_depths
-    
+
+    df_ligand = get_thicken_parameters(df_ligand, slab_dict, resolution)
+
     create_thickened_volumes(interp_dir, slab_dict, df_ligand, ligandSlabData.n_depths, ligandSlabData.resolution, use_batch_correction=use_batch_correction)
 
     mni_fn=f'{interp_dir}/{brain}_{hemi}_cortex_{resolution}mm.nii.gz'
@@ -897,24 +988,39 @@
         # Extract profiles from the slabs using the surfaces 
         profiles_fn = project_volume_to_surfaces(profiles_fn, ligandSlabData, slab_dict, df_ligand, surf_depth_mni_dict, recon_slab_prefix,origin=origin, tissue_type=tissue_type)
 
-        perc=10
-
         if use_batch_correction :
+            '''
             local_dice_volume_dict={}
             for slab, slab_dict in files.items():
                 local_dice_volume_dict[slab]={}
                 for ligand, ligand_dict in slab_dict[resolution]['ligands'].items():
                     local_dice_volume_dict[slab][ligand] = ligand_dict['local_dice_volume_fn']
+            '''
             print('\tBatch Correction')
-            #local_dice_volume_dict = dict([ (slab, tmp[resolution]['nl_2d_vol_fn']) for slab, tmp in files.items() ])
-            params = batch_correction_surf( df_ligand, perc, ligandSlabData, interp_dir, ref_vol_dict=local_dice_volume_dict)
-            df = update_df_with_correction_params(df_ligand, params)
-            return df
+            depth = ligandSlabData.middle_depth
+            values_filename = ligandSlabData.values_raw[depth]
+
+            surface_labels_filename, df_ligand, label_to_slab_dict = create_surface_section_labels(df_ligand, values_filename, ligandSlabData, interp_dir, clobber=clobber) 
+            
+            sphere_rsl_fn = surf_depth_mni_dict[depth]['sphere_rsl_fn'] 
+            cortex_rsl_fn = surf_depth_mni_dict[depth]['depth_rsl_fn'] 
+    
+            params, vtx_pairs = batch_correction_surf(surface_labels_filename, values_filename, sphere_rsl_fn, cortex_rsl_fn, interp_dir,  clobber=clobber)
+            
+            idx = np.vstack([vtx_pairs['curr_idx'], vtx_pairs['next_idx']])
+            val = np.vstack([vtx_pairs['vtx_pair_id'], vtx_pairs['vtx_pair_idx']])
+            coords = load_mesh_ext(cortex_rsl_fn)
+            write_mesh_to_volume( coords[idx], val, '/tmp/tmp.nii.gz' )
+            exit(0)
+
+            df_ligand = update_df_with_correction_params(df_ligand, params, label_to_slab_dict)
+            return df_ligand
 
         # Interpolate a 3D receptor volume from the surface mesh profiles
         print('\tCreate Reconstructed Volume')
         create_reconstructed_volume(interp_fn_list, ligandSlabData, profiles_fn,  surf_depth_mni_dict, files,  df_ligand, scale_factors_json, use_mapper=True, clobber=clobber, origin=origin, gm_label=gm_label)
         # transform interp_fn to mni space
+
         print('\tTransform slab to mni')
         transform_slab_to_mni(slabs, ligandSlabData, slab_dict,mni_fn, template_out_prefix)
         
