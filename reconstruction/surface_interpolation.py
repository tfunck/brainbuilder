--- conflicted
+++ resolved
@@ -626,19 +626,12 @@
     return vol
 
 
-<<<<<<< HEAD
-def create_reconstructed_volume(interp_fn_list, interp_dir, thickened_fn_dict, profiles_fn, depth_list, depth_fn_slab_space, slabs, files, resolution, df_ligand, use_mapper=True, clobber=False):
+def create_reconstructed_volume(interp_fn_list, interp_dir, thickened_fn_dict, profiles_fn, depth_list, depth_fn_slab_space, slabs, files, resolution, df_ligand, scale_factors_json, use_mapper=True, clobber=False):
     profiles = None
-
+    
     for interp_fn, slab in zip(interp_fn_list, slabs) :
-=======
-def create_reconstructed_volume(interp_fn_list, interp_dir, thickened_fn_dict, profiles_fn, depth_list, depth_fn_slab_space, args, files, resolution, df_ligand, scale_factors_json, use_mapper=True, clobber=False):
-    profiles = None
-    
-    for interp_fn, slab in zip(interp_fn_list, args.slabs) :
         sectioning_direction =  scale_factors_json[slab]['direction']
         df_ligand_slab = df_ligand.loc[ df_ligand['slab'].astype(int) == int(slab) ]
->>>>>>> 974b524f
 
         if not os.path.exists(interp_fn) or clobber : 
             
@@ -875,11 +868,7 @@
     nib.Nifti1Image(output_vol, ref_img.affine, direction_order='lpi').to_filename(final_mni_fn)
 
 
-<<<<<<< HEAD
-def surface_interpolation(df_ligand, slab_dict, out_dir, interp_dir, brain, hemi, resolution, mni_fn, slabs, files,  n_depths=3, tissue_type='', surf_dir='civet/mri1/surfaces/surfaces/', n_vertices = 327696, clobber=0):
-=======
-def surface_interpolation(df_ligand, slab_dict, out_dir, interp_dir, brain, hemi, resolution, mni_fn, args, files, scale_factors_json, n_depths=3,  tissue_type='', surf_dir='civet/mri1/surfaces/surfaces/', n_vertices = 327696, clobber=0):
->>>>>>> 974b524f
+def surface_interpolation(df_ligand, slab_dict, out_dir, interp_dir, brain, hemi, resolution, mni_fn, slabs, files, scale_factors_json, n_depths=3,  tissue_type='', surf_dir='civet/mri1/surfaces/surfaces/', n_vertices = 327696, clobber=0):
 
     ligand = df_ligand['ligand'].values[0]
 
@@ -887,37 +876,19 @@
     recon_out_prefix=f'{interp_dir}/{brain}_{hemi}_{ligand}_{resolution}mm{tissue_type}'
     final_mni_fn = f'{recon_out_prefix}_space-mni_l{n_depths}.nii.gz'
 
-    interp_fn_list, interp_fn_mni_list = find_ligands_to_reconstruction(args.slabs, interp_dir, template_out_prefix)
+    interp_fn_list, interp_fn_mni_list = find_ligands_to_reconstruction(slabs, interp_dir, template_out_prefix)
 
     required_outputs = [ final_mni_fn ] + interp_fn_list + interp_fn_mni_list
 
-<<<<<<< HEAD
-    print('\tReconstructing', ligand)
-    interp_fn_list, interp_fn_mni_list = find_ligands_to_reconstruction(slabs, interp_dir, template_out_prefix)
-    
-    print('\tInterpolating for ligand:',ligand)
-=======
     if  False in [ os.path.exists(out_fn) for out_fn in required_outputs]:
         
         print('\tReconstructing', ligand)
->>>>>>> 974b524f
 
         #make sure resolution is interpreted as float
         resolution=float(resolution) 
         
         os.makedirs(interp_dir, exist_ok=True)
 
-<<<<<<< HEAD
-    # transform interp_fn to mni space
-    print('\tTransform slab to mni')
-    transform_slab_to_mni(slabs, slab_dict,mni_fn, template_out_prefix)
-    
-    final_mni_fn = f'{recon_out_prefix}_space-mni.nii.gz'
-    # interpolate from surface to volume over entire brain
-    print('\tCreate final reconstructed volume')
-    if not os.path.exists(final_mni_fn):
-        create_final_reconstructed_volume(final_mni_fn, mni_fn, resolution, depth_fn_mni_space, depth_list, interp_dir, interp_fn_mni_list, recon_out_prefix, profiles_fn )
-=======
         #set depths
         dt = 1.0/ n_depths
         depth_list = np.arange(0, 1+dt/10, dt)
@@ -935,16 +906,15 @@
         
         # Interpolate a 3D receptor volume from the surface mesh profiles
         print('\tCreate Reconstructed Volume')
-        create_reconstructed_volume(interp_fn_list, interp_dir, thickened_dict, profiles_fn, depth_list, depth_fn_slab_space, args, files, resolution, df_ligand, scale_factors_json, use_mapper=True, clobber=clobber)
+        create_reconstructed_volume(interp_fn_list, interp_dir, thickened_dict, profiles_fn, depth_list, depth_fn_slab_space, slabs, files, resolution, df_ligand, scale_factors_json, use_mapper=True, clobber=clobber)
 
         # transform interp_fn to mni space
         print('\tTransform slab to mni')
-        transform_slab_to_mni(args.slabs, slab_dict,mni_fn, template_out_prefix)
+        transform_slab_to_mni(slabs, slab_dict,mni_fn, template_out_prefix)
         
         # interpolate from surface to volume over entire brain
         print('\tCreate final reconstructed volume')
         create_final_reconstructed_volume(final_mni_fn, mni_fn, resolution, depth_fn_mni_space, depth_list, interp_dir, interp_fn_mni_list, recon_out_prefix, profiles_fn, n_depths )
->>>>>>> 974b524f
 
     return final_mni_fn
 
