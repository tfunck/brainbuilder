--- conflicted
+++ resolved
@@ -352,10 +352,6 @@
                     all_values[valid_coords_idx] = values 
             np.savetxt(interp_csv, all_values)
             print('\tWriting surface values to', interp_csv)
-<<<<<<< HEAD
-=======
-        
->>>>>>> 23d1c000
         assert np.sum(all_values>0) > 0, 'Error, empty array all_values in project_volumes_to_surfaces'
 
 
