--- conflicted
+++ resolved
@@ -263,41 +263,6 @@
      
 def interpolate_over_surface(sphere_obj_fn,surface_val):
     # get coordinates from dicitonary with mesh info
-<<<<<<< HEAD
-    spherical_coords = surface_tools.spherical_np(sphere['coords'])
-
-    for i in range(profiles.shape[1]):
-        surface_val = profiles[:,i]
-
-        #define a mask of verticies where we have receptor densitiies
-        surface_mask = profiles[:,i] != 0
-
-        #define vector with receptor densities 
-        surface_val_src = surface_val[ surface_mask.astype(bool) ]
-
-        #define vector without receptor densities
-        surface_val_tgt = surface_val[ ~surface_mask.astype(bool) ]
-
-        # get coordinates for vertices in mask
-        spherical_coords_src = spherical_coords[ surface_mask.astype(bool), : ]
-
-        # get spherical coordinates from cortical mesh vertex coordinates
-        lats_src, lons_src = spherical_coords_src[:,1]-np.pi/2, spherical_coords_src[:,2]
-
-        # create mesh data structure
-        mesh = stripy.sTriangulation(lons_src, lats_src)
-        lats, lons = spherical_coords[:,1]-np.pi/2, spherical_coords[:,2]
-
-        # interpolate over the sphere
-        if False :
-            interp_val, interp_type = mesh.interpolate(lons,lats, zdata=surface_val[surface_mask], order=1)
-        else :
-            interp_val = krig(lons, lats, lats_src, lats_src, values )
-            
-        profiles[:,i] = interp_val
-
-    return profiles
-=======
     coords = nib.load(sphere_obj_fn).agg_data('NIFTI_INTENT_POINTSET') #surface_tools.spherical_np(sphere['coords'])
     spherical_coords = surface_tools.spherical_np(coords)
     #define a mask of verticies where we have receptor densitiies
@@ -318,13 +283,15 @@
     # create mesh data structure
     mesh = stripy.sTriangulation(lons_src, lats_src)
     lats, lons = spherical_coords[:,1]-np.pi/2, spherical_coords[:,2]
-
+    
     # interpolate over the sphere
-    zdata = surface_val[surface_mask]
-    interp_val, interp_err = mesh.interpolate(lons,lats, zdata=zdata, order=1)
+    if False :
+        interp_val, interp_type = mesh.interpolate(lons,lats, zdata=surface_val[surface_mask], order=1)
+    else :
+        interp_val = krig(lons, lats, lats_src, lats_src, values )
+    # interpolate over the sphere
         
     return interp_val
->>>>>>> 47d9f116
 
 def transform_surf_to_slab(interp_dir, slab_dict, depth_fn_space_mni, clobber=0):
     surf_rsl_dict={}
