import os
import argparse
import numpy as np
import matplotlib
import matplotlib.pyplot as plt
import utils.ants_nibabel as nib
import nibabel as nb_surf
import h5py as h5
import pandas as pd
import stripy as stripy
import numpy as np
import vast.surface_tools as surface_tools
import ants
import tempfile
import time
import re
from nibabel import freesurfer
from utils.mesh_io import load_mesh
from skimage.transform import resize
from utils.utils import get_section_intervals
from utils.combat_slab_normalization import combat_slab_normalization
from scipy.ndimage.filters import gaussian_filter
from scipy.ndimage import label
from nibabel.processing import resample_to_output
from re import sub
from glob import glob
from utils.mesh_io import load_mesh_geometry, save_mesh, save_mesh_data, save_obj, read_obj
from scipy.ndimage.morphology import binary_closing, binary_dilation, binary_erosion, binary_fill_holes
from nibabel.processing import resample_to_output
from skimage.filters import threshold_otsu, threshold_li
from ants import  from_numpy,  apply_transforms, apply_ants_transform, read_transform
from ants import image_read, registration
from utils.utils import shell, w2v, v2w
from upsample_gifti import save_gii, upsample_gifti, obj_to_gii
from vast.surface_volume_mapper import SurfaceVolumeMapper
#from pykrige.ok import OrdinaryKriging
global surf_base_str
surf_base_str = '{}/{}_{}_surface_{}_{}{}.{}'

'''
def krig(lons_src, lats_src, lats, lons, values ):
    # Make this example reproducible:
    #np.random.seed(89239413)

    # Generate random data following a uniform spatial distribution
    # of nodes and a uniform distribution of values in the interval
    # [2.0, 5.5]:

    # Generate a regular grid with 60° longitude and 30° latitude steps:
    
    grid_lon = np.linspace(0.0, 360.0, 7)
    grid_lat = np.linspace(-90.0, 90.0, 7)

    # Create ordinary kriging object:
    OK = OrdinaryKriging(
        lon,
        lat,
        values,
        variogram_model="linear",
        verbose=False,
        enable_plotting=False,
        coordinates_type="geographic"
        )

    # Execute on grid:
    z1, ss1 = OK.execute("grid", lons_tgt, lats_tgt)
    
    X0 = np.array([lons_src,lats_src]).T
    X1 = np.array([lons,lats]).T

    gpr = GaussianProcessRegressor().fit(X0, values.astype(np.float16))
    print("Finished creating regressor")
    d=1000
    z1=np.zeros(X1.shape[0])
    for i in range(0,X1.shape[0],d):
        j=i+d
        z1[i:j] = gpr.predict(X1[i:j]).reshape(-1,)
    print("finished regressing")
    return z1
'''
 
from ants import get_center_of_mass
def apply_ants_transform_to_gii( in_gii_fn, tfm_list, out_gii_fn, invert, faces_fn, ref_gii_fn, ext, mni_fn):
    print("transforming", in_gii_fn)
    #faces, coords = nib.load(in_gii_fn).agg_data(('triangle', 'pointset'))

    origin = [0,0,0]
    if ext in ['.pial', '.white'] : 
        _, _, volume_info = load_mesh(ref_gii_fn)
        origin=volume_info['cras'] 
    else : volume_info = ref_gii_fn

    coords = h5.File(in_gii_fn)['data'][:]
    tfm = ants.read_transform(tfm_list[0])
    flip = 1
    if np.sum(tfm.fixed_parameters) != 0 : flip=-1
    
    in_file = open(in_gii_fn, 'r')
    
    out_path, out_ext = os.path.splitext(out_gii_fn)
    coord_fn = out_path + '_ants_reformat.csv'
   
    #vol_com = get_center_of_mass(ants.image_read(mni_fn))
    #vol_com =np.array([0,0,0])
    #img = nb_surf.load(mni_fn)
    #aff = img.affine
    #for i in range(3) :
    #    vol_com[i] = aff[i,i] * img.shape[i]/2 + aff[i,3] 


    #coord_com = np.mean(coords,axis=0) 

    #coords[:,0] = coords[:,0] - coord_com[0] + vol_com[0] 
    #coords[:,1] = coords[:,1] - coord_com[1] + vol_com[1] 
    #coords[:,2] = coords[:,2] - coord_com[2] + vol_com[2] 

    #print('1',vol_com)
    #print('2',np.mean(coords,axis=0))
    #read the csv with transformed vertex points
    with open(coord_fn, 'w+') as f :  
        f.write('x,y,z,t,label\n') 
        for i, (x,y,z) in enumerate(coords) :  
            #f.write('{},{},{},{},{}\n'.format(flip*x,flip*y,z,0,0 ))
            f.write('{},{},{},{},{}\n'.format(flip*(x - origin[0]),flip*(y + origin[1]),z+origin[2]  ,0,0 ))
            #not zyx

    temp_out_fn=tempfile.NamedTemporaryFile().name+'.csv'
    shell(f'antsApplyTransformsToPoints -d 3 -i {coord_fn} -t [{tfm_list[0]},{invert}]  -o {temp_out_fn}',verbose=True)

    # save transformed surfaced as an gii file
    with open(temp_out_fn, 'r') as f :
        #read the csv with transformed vertex points
        for i, l in enumerate( f.readlines() ):
            if i == 0 : continue
            x,y,z,a,b = l.rstrip().split(',')

            #DEBUG following line works for human reconstruction with surf.gii 
            #coords[i-1] = [flip*float(x), flip*float(y), float(z) ]
            coords[i-1] = [ flip*(float(x)-origin[0]), flip*(float(y)+origin[1]), float(z)-origin[2] ]
    
    f_h5 = h5.File(out_gii_fn, 'w')
    f_h5.create_dataset('data', data=coords) 
    faces = h5.File(faces_fn,'r')['data'][:]
    print(volume_info)
    save_mesh(out_path+ext, coords, faces, volume_info=volume_info)
    os.remove(temp_out_fn)
    obj_fn = out_path+ '.obj'
    save_obj(obj_fn,coords,faces)



def upsample_and_inflate_surfaces(surf_dir, wm_surf_fn, gm_surf_fn, ext, resolution, upsample_resolution,  depth_list, clobber=False, n_vertices=81920):
    depth_fn_dict={}
    # Upsampling of meshes at various depths across cortex produces meshes with different n vertices.
    # To create a set of meshes across the surfaces across the cortex that have the same number of 
    # vertices, we first upsample and inflate the wm mesh.
    # Then, for each mesh across the cortex we resample that mesh so that it has the same polygons
    # and hence the same number of vertices as the wm mesh.
    # Each mesh across the cortical depth is inflated (from low resolution, not the upsampled version)
    # and then resampled so that it has the high resolution number of vertices.

    # create depth mesh
    #gm_mesh = nb_surf.load(gm_surf_fn) 
    #wm_mesh = nb_surf.load(wm_surf_fn)
   
    #gm_coords = gm_mesh.agg_data('NIFTI_INTENT_POINTSET')

    #wm_coords = wm_mesh.agg_data('NIFTI_INTENT_POINTSET')
    #wm_faces =  wm_mesh.agg_data('NIFTI_INTENT_TRIANGLE')

    from nibabel.freesurfer.io import read_geometry, write_geometry, write_annot, write_morph_data
    gm_coords, gm_faces, gm_info = load_mesh(gm_surf_fn)
    wm_coords, wm_faces, wm_info = load_mesh(wm_surf_fn)

    if ext.wm == '.white' : volume_info=gm_info
    else : volume_info = gm_surf_fn
    
    gm_obj_fn="{}/surf_{}mm_{}_rsl.obj".format(surf_dir,resolution,0)
    wm_upsample_fn="{}/surf_{}mm_{}_rsl{}".format(surf_dir,resolution,1, ext.wm)
    gm_sphere_fn = "{}/surf_{}mm_{}{}".format(surf_dir,resolution,0, ext.gm_sphere)
    gm_sphere_rsl_fn = "{}/surf_{}mm_{}rsl{}".format(surf_dir,resolution,0, ext.gm_sphere)
    
    d_coords = wm_coords - gm_coords 
    del wm_coords
    
    input_list = []
    output_list = []

    upsample_0_fn = "{}/surf_{}mm_{}_rsl{}".format(surf_dir,resolution,depth_list[0], ext.gm)
    upsample_1_fn = "{}/surf_{}mm_{}_rsl{}".format(surf_dir,resolution,depth_list[-1], ext.gm)
    
    for depth in depth_list :
        print("\tDepth", depth)
        depth_surf_fn = "{}/surf_{}mm_{}{}".format(surf_dir,resolution,depth, ext.gm)
        print(depth_surf_fn)
        upsample_fn = "{}/surf_{}mm_{}_rsl.h5".format(surf_dir,resolution,depth)
        upsample_gii_fn = "{}/surf_{}mm_{}_rsl{}".format(surf_dir,resolution,depth, ext.gm)
        sphere_fn = "{}/surf_{}mm_{}_inflate{}".format(surf_dir,resolution,depth, ext.gm_sphere)
        sphere_rsl_fn = "{}/surf_{}mm_{}_inflate_rsl.h5".format(surf_dir,resolution,depth)
        depth_fn_dict[depth]={'upsample_fn':upsample_fn, 'upsample_gii_fn':upsample_gii_fn, 'sphere_rsl_fn':sphere_rsl_fn}
        
        coords = gm_coords + depth * d_coords
        
        if not os.path.exists(depth_surf_fn) :
            save_mesh(depth_surf_fn, coords, gm_faces, volume_info=volume_info)

        del coords
   
        if not os.path.exists(sphere_fn) or  clobber :
            print('\tInflate to sphere')
            #shell('~/freesurfer/bin/mris_inflate -n 500  {} {}'.format(depth_surf_fn, sphere_fn))
            shell('~/freesurfer/bin/mris_inflate -n 10  {} {}'.format(depth_surf_fn, sphere_fn))
        
        input_list += [depth_surf_fn, sphere_fn]
        output_list+= [upsample_fn, sphere_rsl_fn]

    depth_fn_dict[depth_list[0]]['upsample_gii_fn'] = upsample_0_fn
    depth_fn_dict[depth_list[-1]]['upsample_gii_fn'] = upsample_1_fn
    
    faces_fn, coords_fn = upsample_gifti(gm_surf_fn, upsample_0_fn, upsample_1_fn, float(upsample_resolution), input_list=input_list, output_list=output_list, clobber=clobber)

    depth_fn_dict[depth_list[0]]['faces_fn'] = faces_fn

    rsl_faces = h5.File(faces_fn,'r')['data'][:]
    rsl_coords = h5.File(coords_fn, 'r')['data'][:]
    save_obj(gm_obj_fn, rsl_coords,rsl_faces)

    return depth_fn_dict



def get_valid_coords( coords, iw):
    lower = min(iw)
    upper = max(iw)
    valid_coords_idx = (coords[:,1] >= lower) & (coords[:,1] <= upper)
    valid_coords_idx = valid_coords_idx.reshape(valid_coords_idx.shape[0])
    valid_coords = coords[valid_coords_idx, :]

    return valid_coords, valid_coords_idx




def mesh_to_volume(coords, vertex_values, dimensions, starts, steps, origin=[0,0,0], interp_vol=None, n_vol=None ):
    '''
    About
        Interpolate mesh values into a volume
    Arguments
        coords
        vertex_values
        dimensions
        starts
        steps
        interp_vol
        n_vol
    Return
        interp_vol
        n_vol
    '''
    if type(vertex_values) != np.ndarray  or type(n_vol) != np.ndarray :
        interp_vol = np.zeros(dimensions)
        n_vol = np.zeros_like(interp_vol)
    
    coords[:,0] += origin[0]
    coords[:,1] += origin[1]
    coords[:,2] += origin[2]
    print('Origin offset being applied:', origin);
    #coords[:,0] -= 0.04
    #coords[:,1] -= -30.56
    #coords[:,2] += 24.94
    
    x = np.rint( (coords[:,0] - starts[0]) / steps[0] ).astype(int)
    y = np.rint( (coords[:,1] - starts[1]) / steps[1] ).astype(int)
    z = np.rint( (coords[:,2] - starts[2]) / steps[2] ).astype(int)



    idx = (x >= 0) & (y >= 0) & (z >= 0) & (x < dimensions[0]) & ( y < dimensions[1]) & ( z < dimensions[2] )
    
    assert np.sum(idx) > 0, 'Assert: no voxels found inside mesh_to_volume'
    x = x[idx]
    y = y[idx]
    z = z[idx]
    vertex_values = vertex_values[idx] 
    for i, (xc, yc, zc) in enumerate(zip(x,y,z)) :
        interp_vol[xc,yc,zc] += vertex_values[i]
        n_vol[xc,yc,zc] += 1

    return interp_vol, n_vol

def multi_mesh_to_volume(profiles, depth_fn_slab_space, depth_list, dimensions, starts, steps, origin=[0,0,0]):
    
    interp_vol = np.zeros(dimensions)
    n_vol = np.zeros_like(interp_vol)

    for ii in range(profiles.shape[1]):
        try :
            surf_fn = depth_fn_slab_space[depth_list[ii]]['upsample_h5']
        except KeyError:
            surf_fn = depth_fn_slab_space[depth_list[ii]]['upsample_fn']

        coords = h5.File(surf_fn,'r')['data'][:]
        print('\t\tsurf fn', surf_fn)
        profiles_vtr = profiles[:,ii]
        assert np.sum(profiles_vtr), 'Error, empty profiles in multi_mesh_to_volume'
        print(starts)
        print(steps)
        print(dimensions);
        interp_vol, n_vol = mesh_to_volume(coords, profiles_vtr, dimensions, starts, steps, interp_vol=interp_vol, n_vol=n_vol, origin=origin )

    interp_vol[ n_vol>0 ] = interp_vol[n_vol>0] / n_vol[n_vol>0]
    
    assert np.sum(interp_vol) != 0 , 'Error: interpolated volume is empty'
    return interp_vol

def project_volumes_to_surfaces(surf_fn_list, thickened_dict, interp_csv, interp_dir, origin=np.array([0,0,0]), clobber=False):
    '''
    About : For a given ligand, interpoalte the autoradiograph receptor densities 
            onto each surface depth for each slab. The interpolation onto the surface is currently 
            performed with nearest neighbour interpolation. 

    Inputs :
        surf_fn_list :  list of surface files onto which ligand values are projected
        thickened_dict :   list of slab volumes with ligand binding densities
        interp_csv :    csv filename where projected values are saved
        interp_dir :    directory name for interpolated csv files

    Outputs :
        None
    '''
    print('interp csv', interp_csv)
    if not os.path.exists(interp_csv) or clobber: 
        qc_dir = interp_dir + '/qc/'
        os.makedirs(qc_dir, exist_ok=True)
        
        nvertices = h5.File(surf_fn_list[0]['upsample_h5'],'r')['data'].shape[0]
        #the default value of the vertices is set to -100 to make it easy to distinguish
        #between vertices where a ligand density of 0 is measured versus the default value
        all_values=np.zeros(nvertices) - 100
        print(surf_fn_list) 
        #Iterate over slabs within a given 
        for i, surf_fn in enumerate(surf_fn_list) :
            vol_fn = thickened_dict[str(i+1)]
           
            print('\t\t',surf_fn['upsample_h5'])
            # read surface coordinate values from file
            coords_h5 = h5.File(surf_fn['upsample_h5'],'r')
            coords = coords_h5['data'][:]
            coords += origin
           
            #These offsets were used for the macaque brain, but in theory they should
            # be accounted for when transforming the coordinates to slab space and shouldn't
            #be needed
            #coords[:,0] -= 0.04
            #coords[:,1] -= 30.56
            #coords[:,2] += 24.94
            #for i in range(3) : coords[:,i] += origin[i]

            # read slab volume
            img = nib.load(vol_fn)
            vol = img.get_fdata()
            affine = nb_surf.load(vol_fn).affine
            assert np.max(vol) != np.min(vol) , f'Error: empty volume {vol_fn}; {np.max(vol) != np.min(vol)} '

            # set variable names for coordinate system
            xstart = affine[0,3]
            ystart = affine[1,3]
            zstart = affine[2,3]
            xstep = affine[0,0]
            ystep = affine[1,1]
            zstep = affine[2,2]

            # get the intervals along the y-axis of the volume where
            # we have voxel intensities that should be interpolated onto the surfaces
            intervals_voxel = get_section_intervals(vol)
            print('-->', vol_fn, np.min(np.array(intervals_voxel))*ystep+ystart, np.max(intervals_voxel)*ystep+ystart )
            #convert from voxel values to real world coordinates
            assert len(intervals_voxel) > 0 , 'Error: the length of intervals_voxels == 0 ' 
            #for iv in intervals_voxel : 
            for y0, y1 in intervals_voxel : #range(iv[0],iv[1]+1):
                #y1 = y0 + 1
                y0w = y0 * ystep + ystart 
                y1w = y1 * ystep + ystart 
                #the voxel values should be the same along the y-axis within an interval
                #WARNING: this will NOT work if there isn't a gap between thickened autoradiograph sections!
                section = vol[:,y0,:]
                #assert np.sum(section) != 0, f'Error: emptry section before interpolation for section {y0} '
                valid_coords_world, valid_coords_idx = get_valid_coords( coords, [y0w,y1w])

                if valid_coords_world.shape[0] != 0  :
                    x = np.rint( (valid_coords_world[:,0] - xstart)/xstep ).astype(int)
                    z = np.rint( (valid_coords_world[:,2] - zstart)/zstep ).astype(int)
                    xmin = np.min(x)
                    zmin = np.min(z)

                    xmax = np.max(x)
                    zmax = np.max(z)

                    #xz_valid_coords = (xmax < section.shape[0]) & (zmax < section.shape[1]) &  (zmin >= 0) & (xmin >= 0)
                    #valid_coords_idx = valid_coords_idx[xz_valid_coords] 
                    #x = x[xz_valid_coords] 
                    #z = z[xz_valid_coords] 

                    if zmax >= section.shape[1]: 
                        print(f'\n\nWARNING: z index {zmax} is greater than dimension {section.shape[1]}\n\n')
                    if xmax >= section.shape[0]: 
                        print(f'\n\nWARNING: x index {xmax} is greater than dimension {section.shape[0]}\n\n')
                    section = np.pad(section, (  (0, max(0,xmax-section.shape[0]+1)), 
                                                (0, max(0,zmax-section.shape[0]+1))))
                    # get nearest neighbour voxel intensities at x and z coordinate locations
                    values = section[x,z]
                    if np.sum(values) > 0: 'Error: empty section[x,z] in project_volume_to_surfaces'

                    assert np.sum(np.isnan(values)) == 0 , f'Error: nan found in values from {vol_fn}'
                    all_values[valid_coords_idx] = values 
            #print( min(coords[:,1][all_values == slab]), max([:,1][all_values == slab]) )
            assert np.sum(np.abs(all_values)) > 0, 'Error, empty array all_values in project_volumes_to_surfaces'
            np.savetxt(interp_csv, all_values)

from scipy.interpolate import interp1d, CubicSpline

def setup_section_normalization(ligand, slab_df, array_src):
    normalize_sections = False 
    mean_list=[]
    std_list=[]
    y_list=[]
    group_mean=0
    group_std=0
    slab_df = slab_df.sort_values(['slab_order'])
    if ligand in [] :# [ 'cellbody' , 'myelin' ] : 
        print('Normalizing', ligand)

        normalize_sections=True  
        for row_i, row in slab_df.iterrows() : 
            y = int(row['slab_order'])

            # Conversion of radioactivity values to receptor density values
            section = array_src[:, y, :]
            
            idx = section>=0

            mean_list.append(np.mean(section[idx]))
            std_list.append(np.std(section[idx]))
            y_list.append(y)
        
        mean_list=np.array(mean_list) 
        pad=2
        new_mean_list=[]
        i_list = range(len(mean_list))
        
        new_mean_list.append(mean_list[0])
        for i, y, mean in zip(i_list[1:-1], y_list[1:-1], mean_list[1:-1]) :
            i0=max(i-pad,0)
            i1=min(i+pad,len(mean_list)-1)
            print(i0,'-->',i, '-->', i1)
            x = list(y_list[i0:i]) + list(y_list[i+1:i1+1])
            print('x',x)
            print('y->',y,y_list[i])
            z = list(mean_list[i0:i]) + list(mean_list[i+1:i1+1])
            print('z',z)
            kind_dict={ 1:'nearest', 2:'linear',  3:'quadratic', 4:'cubic', 5:'cubic'}
            interp_f = interp1d(x,z,kind=kind_dict[min(5,len(x))])
            #interp_f = CubicSpline(x,z)
            new_mean = interp_f(y)
            new_mean_list.append(new_mean)
        new_mean_list.append(mean_list[-1])

        for y, new_mean in zip(y_list, new_mean_list):
            section = array_src[:, y, :]
            print(new_mean)
            section[section>0] = new_mean + section[section>0] - np.mean(section[section>0]) #+ new_mean
            array_src[:,y,:] = section
        #plt.plot(mean_list,c='r')
        #plt.plot(new_mean_list,c='b')
        #plt.savefig('/tmp/tmp.png')
        #group_mean=np.mean(mean_list)
        #group_std = np.std(std_list)

    return array_src, normalize_sections

def thicken_sections(interp_dir, slab_dict, df_ligand, n_depths, resolution, tissue_type='' ):

    rec_thickened_dict = {} 
    target_file=f'nl_2d_vol{tissue_type}_fn'
    slab_dict_keys = slab_dict.keys() 
    slab_dict_keys = sorted(slab_dict_keys)
   
    ligand = np.unique(df_ligand['ligand'])[0]
    
    for  i in slab_dict_keys :
        slab = slab_dict[i]
        slab_df = df_ligand.loc[df_ligand['slab'].astype(int)==int(i)]
        source_image_fn = slab[target_file]

        print('\t\tSource image for thickening:', source_image_fn)
        thickened_fn = f'{interp_dir}thickened_{int(i)}_{ligand}_{resolution}{tissue_type}_l{n_depths}.nii.gz'

        print('\t\tThickened Filename', thickened_fn)
        
        if not os.path.exists(thickened_fn) :
            array_img = nib.load(source_image_fn)
            array_src = array_img.get_fdata()
            
            assert np.sum(array_src) != 0, 'Error: source volume for thickening sections is empty\n'+ source_image_fn


            array_src, normalize_sections = setup_section_normalization(ligand, slab_df, array_src)
            width = np.round(1*(1+resolution/(0.02*2))).astype(int)
            print('\t\tThickening sections to ', 0.02*width*2)
            dim=[array_src.shape[0], 1, array_src.shape[2]]
            rec_vol = np.zeros_like(array_src)

            for row_i, row in slab_df.iterrows() : 
                y = int(row['slab_order'])
                # Conversion of radioactivity values to receptor density values
                section = array_src[:, y, :].copy()

                if np.sum(section) == 0 : 
                    print(f'Warning: empty frame {i} {row}\n')
<<<<<<< HEAD
                
=======

                plt.imshow(section)
                plt.title(y)
                print(f'/tmp/{ligand}_{y}.png')
                plt.savefig(f'/tmp/{ligand}_{y}.png')
>>>>>>> f052ac21
                section = section.reshape(dim)
                if row['conversion_factor'] > 0 and tissue_type != '_cls' :
                     section *= row['conversion_factor']
                elif row['conversion_factor'] == 0 : 
                    continue
                
                y0 = int(y)-width if int(y)-width > 0 else 0
                y1 = 1+int(y)+width if int(y)+width <= array_src.shape[1] else array_src.shape[1]
                #put ligand sections into rec_vol


                #aa = np.ones( [section.shape[0], section.shape[2]] ) * np.arange(section.shape[0]).T 
                #print(aa.shape)
                #aa[section[:,0,:]==0] = 0
                #aa=aa.reshape(section.shape)
                
                #plt.imshow(aa)
                #plt.savefig('/tmp/tmp.png');
                rep = np.repeat(section, y1-y0, axis=1)
                print('ligand', row['ligand'], row['slab_order'], np.max(section) ) 

                #rep = np.repeat(aa, y1-y0, axis=1)
                #rep[rep > 0] = aa[rep>0] #1000 # y0 #DEBUG 

                rec_vol[:, y0:y1, :] = rep 
            
            #if not normalize_sections : 
            #    assert np.sum(rec_vol) != 0, 'Error: receptor volume for single ligand is empty\n'
            nib.Nifti1Image(rec_vol, array_img.affine).to_filename(thickened_fn)

        rec_thickened_dict[i] = thickened_fn
    exit(0)
    return rec_thickened_dict


def create_thickened_volumes(interp_dir, depth_list, depth_fn_slab_space, depth_fn_list, slab_dict, df_ligand, n_depths, resolution, origin=np.array([0,0,0]), tissue_type=''):
    for depth_index, (depth, depth_fn) in enumerate(zip(depth_list,depth_fn_list)):
        # Get surfaces transformed into slab space
        slabs = list(slab_dict.keys())
        slabs.sort()
        surf_fn_list = [ depth_fn_slab_space[i][depth] for i in slabs  ]
        
        # 1. Thicken sections
        thickened_dict = thicken_sections(interp_dir, slab_dict, df_ligand, n_depths, resolution, tissue_type=tissue_type)
        
        #thickened_dict = combat_slab_normalization(df_ligand, thickened_dict)

        # 2. Project autoradiograph densities onto surfaces
        print('\t\tProjecting volume to surface.')
        project_volumes_to_surfaces(surf_fn_list, thickened_dict, depth_fn, interp_dir, origin=origin)
    return thickened_dict

def get_profiles(profiles_fn, recon_out_prefix, depth_fn_mni_space, depth_list, depth_fn_list, nrows):
    print('\tGetting profiles')

    # 3. Interpolate missing densities over surface
    if not os.path.exists(profiles_fn) :
        
        profiles = h5.File(profiles_fn, 'w') 
        
        profiles.create_dataset('data', (nrows, len(depth_list)) )

        for depth_index, (depth, depth_fn) in enumerate(zip(depth_list, depth_fn_list)):
            print('\t\t\t\treading interpolated values from ',depth_fn)
            profiles_raw = pd.read_csv(depth_fn, header=None, index_col=None)

            sphere_rsl_fn = depth_fn_mni_space[depth]['sphere_rsl_fn'] 
            surface_val = profiles_raw.values.reshape(-1,) 
          
            profile_vector = interpolate_over_surface(sphere_rsl_fn, surface_val,threshold=0.02,order=1)

            profiles['data'][:,depth_index] = profile_vector
            del profile_vector

    return profiles_fn

def project_volume_to_surfaces(interp_dir, surf_dir, depth_list, slab_dict, df_ligand, depth_fn_mni_space, depth_fn_slab_space, n_depths, resolution, recon_out_prefix, tissue_type='', origin=np.array([0,0,0]), clobber=False):
    
    profiles_fn = f'{recon_out_prefix}_l{n_depths}_profiles.h5'
    
    example_depth_fn = depth_fn_mni_space[depth_list[0]]['upsample_fn']
    nrows = h5.File(example_depth_fn)['data'].shape[0]
    depth_fn_list = [ sub('.h5', f'_{depth}_l{n_depths}_raw.csv', profiles_fn) for depth in depth_list ]
   
    thickened_dict = create_thickened_volumes(interp_dir, depth_list, depth_fn_slab_space, depth_fn_list, slab_dict, df_ligand, n_depths, resolution, origin=origin, tissue_type=tissue_type)
    profiles_fn = get_profiles(profiles_fn, recon_out_prefix, depth_fn_mni_space, depth_list, depth_fn_list, nrows)

    return thickened_dict, profiles_fn
     
def interpolate_over_surface(sphere_obj_fn,surface_val,threshold=0,order=1):
    print('\tInterpolating Over Surface')
    print('\t\t\tSphere fn:',sphere_obj_fn)
    # get coordinates from dicitonary with mesh info
    coords = h5.File(sphere_obj_fn)['data'][:] 

    spherical_coords = surface_tools.spherical_np(coords) 

    #define a mask of verticies where we have receptor densitiies
    surface_mask = surface_val > threshold * np.max(surface_val)
    assert np.sum(surface_mask) != 0, "Error, empty profiles {}".format(np.sum(surface_mask))
    #define vector with receptor densities 
    surface_val_src = surface_val[ surface_mask.astype(bool) ]

    #define vector without receptor densities
    surface_val_tgt = surface_val[ ~surface_mask.astype(bool) ]

    # get coordinates for vertices in mask
    spherical_coords_src = spherical_coords[ surface_mask.astype(bool), : ]
    
    # get spherical coordinates from cortical mesh vertex coordinates
    lats_src, lons_src = spherical_coords_src[:,1]-np.pi/2, spherical_coords_src[:,2]

    temp = np.concatenate([(spherical_coords_src[:,1]-np.pi/2).reshape(-1,1), spherical_coords_src[:,2].reshape(-1,1)],axis=1)

    # create mesh data structure

    temp = np.concatenate([lons_src.reshape(-1,1),lats_src.reshape(-1,1)],axis=1)

    mesh = stripy.sTriangulation(lons_src, lats_src)
    lats, lons = spherical_coords[:,1]-np.pi/2, spherical_coords[:,2]
    
    interp_val, interp_type = mesh.interpolate(lons,lats, zdata=surface_val[surface_mask], order=order)
        
    return interp_val

def transform_surf_to_slab(interp_dir, slab_dict, depth_fn_space_mni, ref_gii_fn, ext, mni_fn, clobber=0):
    surf_rsl_dict={}
    for slab, cur_slab_dict in slab_dict.items() :
        surf_rsl_dict[slab]={}
        print(cur_slab_dict)
        for depth, depth_dict in depth_fn_space_mni.items() :
            upsample_fn = depth_dict['upsample_fn']
            upsample_gii_fn = depth_dict['upsample_gii_fn']
            sphere_rsl_fn = depth_dict['sphere_rsl_fn']
            surf_rsl_dict[slab][depth]={}
            upsample_slab_space_fn="{}/slab-{}_{}".format(interp_dir,slab,os.path.basename(upsample_fn))
            upsample_slab_space_gii="{}/slab-{}_{}".format(interp_dir,slab,os.path.basename(upsample_gii_fn))
            surf_rsl_dict[slab][depth]['upsample_h5'] = upsample_slab_space_fn
            surf_rsl_dict[slab][depth]['upsample_gii'] = upsample_slab_space_gii
            
            if not os.path.exists(upsample_slab_space_fn) or clobber >= 1 : 
                print(f"\t\tTransformig surface at depth {depth} to slab {slab}")
                apply_ants_transform_to_gii(upsample_fn, [cur_slab_dict['nl_3d_tfm_fn']], upsample_slab_space_fn, 0, depth_fn_space_mni[0]['faces_fn'], ref_gii_fn, ext, mni_fn)
     
    return surf_rsl_dict

class Ext():
    def __init__(self,gm_sphere,wm_sphere,gm,wm):
        self.gm_sphere = gm_sphere
        self.wm_sphere = wm_sphere
        self.gm = gm
        self.wm = wm

def get_surface_filename(surf_obj_fn, surf_gii_fn, surf_fs_fn):
    if os.path.exists(surf_gii_fn) :
        surf_fn = surf_gii_fn
        ext = Ext('.surf.gii', '.surf.gii', '.surf.gii', '.surf.gii')
    elif os.path.exists(surf_fs_fn):
        surf_fn = surf_fs_fn
        ext = Ext('.pial.sphere', '.white.sphere', '.pial', '.white')
    elif os.path.exists(surf_obj_fn):
        surf_fn = surf_gii_fn
        ext = Ext('.surf.gii', 'surf.gii', '.surf.gii', '.surf.gii')
        obj_to_gii(surf_obj_fn, ref_surf_fn, surf_fn)
    else :
        print('Error: could not find input GM surface (obj, fs, gii) for ', surf_gii_fn)
        exit(1)
    return surf_fn, ext

def prepare_surfaces(slab_dict, depth_list, interp_dir, resolution, upsample_resolution, mni_fn, surf_dir='civet/mri1/surfaces/surfaces/', n_vertices = 327696, brain='mri1', hemi='R', clobber=0):
    '''

    '''
    surf_rsl_dir = interp_dir +'/surfaces/' 
    os.makedirs(surf_rsl_dir, exist_ok=True)
    
    #Interpolate at coordinate locations
    ref_surf_fn = surf_base_str.format( surf_dir, brain,'gray', hemi, n_vertices,'','surf.gii')
    ref_surf_obj_fn = surf_base_str.format( surf_dir, brain,'gray', hemi, n_vertices,'','obj')

    #if not os.path.exists(ref_surf_fn) :
    #    shell('ConvertSurface -i_obj {ref_surf_obj_fn}  -o_gii {ref_surf_fn}')


    surf_gm_obj_fn = surf_base_str.format(surf_dir, brain, 'gray', hemi, n_vertices,'','obj')
    surf_wm_obj_fn = surf_base_str.format(surf_dir, brain, 'white', hemi, n_vertices,'','obj')
    
    surf_gm_gii_fn = surf_base_str.format(surf_dir, brain, 'gray', hemi, n_vertices,'','surf.gii')
    surf_wm_gii_fn = surf_base_str.format(surf_dir, brain, 'white', hemi, n_vertices,'','surf.gii')
   
    surf_gm_fs_fn = surf_base_str.format(surf_dir, brain, 'gray', hemi, n_vertices,'','pial')
    surf_wm_fs_fn = surf_base_str.format(surf_dir, brain, 'white', hemi, n_vertices,'','white')
    
    surf_gm_fn, ext = get_surface_filename(surf_gm_obj_fn, surf_gm_gii_fn, surf_gm_fs_fn)
    surf_wm_fn, _ = get_surface_filename(surf_wm_obj_fn, surf_wm_gii_fn, surf_wm_fs_fn)

    origin=[0,0,0]
    if ext.gm == '.pial' : origin= load_mesh(surf_gm_fn)[2]['cras']
    
    sphere_obj_fn = surf_base_str.format(surf_dir, brain, 'mid', hemi, n_vertices,'_sphere',ext.gm)
    
    #upsample transformed surfaces to given resolution
    print("\tUpsampling and inflating surfaces.") 
    depth_fn_mni_space = upsample_and_inflate_surfaces(surf_rsl_dir, surf_wm_fn, surf_gm_fn, ext, resolution, upsample_resolution, depth_list)

    #For each slab, transform the mesh surface to the receptor space
    #TODO: transform points into space of individual autoradiographs
    print("\tTransforming surfaces to slab space.") 
    depth_fn_slab_space = transform_surf_to_slab(surf_rsl_dir, slab_dict, depth_fn_mni_space, surf_wm_fn, ext.gm, mni_fn)

    return depth_fn_mni_space, depth_fn_slab_space, origin

class ImageParameters():
    def __init__(self, starts, steps, dimensions):
        self.starts = starts
        self.steps = steps 
        self.dimensions = dimensions
        self.affine = np.array([[self.steps[0], 0, 0, self.starts[0]],
                       [0, self.steps[1], 0, self.starts[1]],
                       [0, 0, self.steps[2], self.starts[2]],
                       [0, 0, 0, 1]])
        #print('\tStarts', self.starts)
        #print('\tSteps', self.steps)
        #print('\tDimensions:', self.dimensions)
        #print('\tAffine', self.affine)


def get_image_parameters(fn ):
    img = nib.load(fn)
    affine = nb_surf.load(fn).affine

    starts = np.array(affine[[0,1,2],3])
    steps = affine[[0,1,2],[0,1,2]]

    dimensions = img.shape

    imageParam = ImageParameters(starts, steps, dimensions)

    return imageParam

def combine_interpolated_sections(slab_fn, interp_vol, ystep_lo, ystart_lo) :
    img = nib.load(slab_fn)
    vol = img.get_fdata()

    affine = nb_surf.load(slab_fn).affine
    ystep_hires = affine[1,1]
    ystart_hires = affine[1,3]

    print('\tCombining interpolated sections with original sections')

    for y in range(vol.shape[1]) :
        
        section_is_empty = np.sum(vol[:,y,:]) <= 0
        
        # convert from y from thickened filename 
        yw = y * ystep_hires + ystart_hires
        y_lo = np.rint( (yw - ystart_lo)/ystep_lo).astype(int)

        if not section_is_empty and y_lo < interp_vol.shape[1] :
            #use if using mapper interpolation interp_section = interp_vol[ : , yi, : ]
            original_section = vol[ : , y, : ]

            interp_vol[:, y_lo, :] = original_section 
        else :
            print('Not including section', np.sum(vol[:,y,:]))

    return interp_vol


def create_reconstructed_volume(interp_fn_list, interp_dir, thickened_fn_dict, profiles_fn, depth_list, depth_fn_slab_space, slabs, files, resolution, df_ligand, scale_factors_json, use_mapper=True, clobber=False, origin=[0,0,0],gm_label = 2. ):
            
    profiles = None
    print(scale_factors_json) 
    for interp_fn, slab in zip(interp_fn_list, slabs) :
        print(slab, type(slab))
        sectioning_direction =  scale_factors_json[slab]['direction']
        df_ligand_slab = df_ligand.loc[ df_ligand['slab'].astype(int) == int(slab) ]

        if not os.path.exists(interp_fn) or clobber : 
            
            if type(profiles) != type(np.array) : profiles = h5.File(profiles_fn, 'r')['data'][:]
            profiles_bin = np.copy(profiles)
            profiles_bin[ profiles_bin > 0 ] = 1 
            # Hiad dimensions for output volume
            files_resolution = files[str(int(slab))]
            resolution_list = list(files_resolution.keys())
            max_resolution = resolution_list[-1]
            slab_fn = files_resolution[ max_resolution ]['nl_2d_vol_fn'] 
            srv_space_rec_fn = files_resolution[ max_resolution ]['srv_space_rec_fn']
            srv_iso_space_rec_fn = files_resolution[ max_resolution ]['srv_iso_space_rec_fn']
            thickened_fn = thickened_fn_dict[ slab ]
            print('Thickened Filename', thickened_fn)
            
            #out_affine= nib.load(slab_fn).affine
            out_affine= nib.load(srv_iso_space_rec_fn).affine

            imageParamHi = get_image_parameters(slab_fn)
            imageParamLo = get_image_parameters(srv_iso_space_rec_fn) 
            ''' 
            #Create an object that will be used to interpolate over the surfaces
            wm_upsample_fn = depth_fn_slab_space[slab][depth_list[0]]['upsample_gii']
            gm_upsample_fn = depth_fn_slab_space[slab][depth_list[-1]]['upsample_gii']
            npz_dir = interp_dir+f'/npz-{slab}_{resolution}mm/'
            os.makedirs(npz_dir, exist_ok=True)
            mapper = SurfaceVolumeMapper(white_surf=wm_upsample_fn, gray_surf=gm_upsample_fn, 
                        resolution=imageParamHi.steps, dimensions=imageParamHi.dimensions, 
                        origin=imageParamHi.starts, filename=None, save_in_absence=False, mask=None,
                        out_dir=npz_dir, left_oriented=False )
            
            mask_vol = mapper.map_profiles_to_block(profiles=profiles_bin, interpolation='nearest')
            '''
            print(srv_iso_space_rec_fn)
            mask_img=nib.load(srv_iso_space_rec_fn)
            mask_vol = mask_img.get_fdata()

            gm_lo = gm_label * 0.75
            gm_hi = gm_label * 1.25
            valid_idx = (mask_vol >= gm_lo) & (mask_vol < gm_hi)
            mask_vol = np.zeros_like(mask_vol).astype(np.uint8)
            mask_vol[ valid_idx ] = 1
            
            # Use algorithm that averages vertex values into voxels
            interp_only_fn = re.sub('.nii','_interp-only.nii', interp_fn)
            multi_mesh_interp_fn = re.sub('.nii','_multimesh.nii', interp_fn)
            gm_mask_fn = re.sub('.nii','_gm-mask.nii', interp_fn)
            nib.Nifti1Image(mask_vol, out_affine ).to_filename(gm_mask_fn)

            if not os.path.exists(multi_mesh_interp_fn) : 
                interp_vol = multi_mesh_to_volume(profiles, depth_fn_slab_space[slab], depth_list, imageParamLo.dimensions, imageParamLo.starts, imageParamLo.steps, origin=origin)
                nib.Nifti1Image(interp_vol, out_affine ).to_filename(multi_mesh_interp_fn)
                interp_vol = fill_in_missing_voxels(interp_vol, mask_vol)
            else : 
                interp_vol = nib.load(multi_mesh_interp_fn).get_fdata()

            #if sectioning_direction  == 'rostral_to_caudal' :
            #    limit = df_ligand_slab['slab_order'].max()
            #    interp_vol[ :, int(limit):, : ] = 0
            #else :
            #    limit = df_ligand_slab['slab_order'].min()
            #    print('LIMIT', limit, sectioning_direction)
            #    print('INTERP VOL SUM', np.sum(interp_vol))
            #    
            #    interp_vol[ :, 0:int(limit), : ] = 0
            #    print('INTERP VOL SUM', np.sum(interp_vol))
           
            ystep_interp = imageParamHi.steps[1]
            ystart_interp = imageParamHi.starts[1]

            assert np.sum(interp_vol) > 0 , f'Error: interpolated volume is empty using {profiles_fn}'

            df_ligand_slab = df_ligand.loc[ df_ligand['slab'].astype(int)==int(slab)]
            print('Writing', interp_only_fn)
            nib.Nifti1Image(interp_vol, mask_img.affine ).to_filename(interp_only_fn)

            output_vol = combine_interpolated_sections(thickened_fn, interp_vol, imageParamLo.steps[1], imageParamLo.starts[1])
            #DEBUG
            #output_vol = interp_vol

            # prefilter the output volume for when it gets resampled to mni space
            print('Writing', interp_fn)
            nib.Nifti1Image(output_vol, mask_img.affine ).to_filename(interp_fn)
            print('\nDone.')
        else :
            print(interp_fn, 'already exists')


def fill_in_missing_voxels(interp_vol, mask_vol):
    print('\tFilling in missing voxels.')
    mask_vol = np.rint(mask_vol)
    mask_vol = np.pad(mask_vol, ((1,1),(1,1),(1,1)) )
    interp_vol = np.pad(interp_vol, ((1,1),(1,1),(1,1)) )

    xv, yv, zv = np.meshgrid(np.arange(mask_vol.shape[0]), 
                                np.arange(mask_vol.shape[1]), 
                                np.arange(mask_vol.shape[2]))

    xv = xv.reshape(-1,1)
    yv = yv.reshape(-1,1)
    zv = zv.reshape(-1,1)

    missing_voxels = (mask_vol[xv,yv,zv] > 0) & (interp_vol[xv,yv,zv] == 0)
    
    counter=0
    last_missing_voxels = np.sum(missing_voxels) + 1
    print( np.sum(missing_voxels) > 0 , np.sum(missing_voxels) < last_missing_voxels )
    while np.sum(missing_voxels) > 0 and np.sum(missing_voxels) < last_missing_voxels: 
        last_missing_voxels = np.sum(missing_voxels)
        xvv = xv[missing_voxels]
        yvv = yv[missing_voxels]
        zvv = zv[missing_voxels]
        
        xvp = xvv + 1
        xvm = xvv - 1
        yvp = yvv + 1
        yvm = yvv - 1
        zvp = zvv + 1
        zvm = zvv - 1

        
        x0 = np.vstack([xvp, yvv, zvv]).T
        x1 = np.vstack([xvm, yvv, zvv]).T
        y0 = np.vstack([xvv, yvp, zvv]).T
        y1 = np.vstack([xvv, yvm, zvv]).T
        z0 = np.vstack([xvv, yvv, zvm]).T
        z1 = np.vstack([xvv, yvv, zvp]).T
       


        interp_values = np.vstack( [interp_vol[ x0[:,0],x0[:,1],x0[:,2]],
                                    interp_vol[ x1[:,0],x1[:,1],x1[:,2]], 
                                    interp_vol[ y0[:,0],y0[:,1],y0[:,2]], 
                                    interp_vol[ y1[:,0],y1[:,1],y1[:,2]],
                                    interp_vol[ z0[:,0],z0[:,1],z0[:,2]],
                                    interp_vol[ z1[:,0],z1[:,1],z1[:,2]]]).T
       
        n = np.sum(interp_values > 0, axis=1)

        interp_sum = np.sum(interp_values, axis=1)

        xvv = xvv[n>0]
        yvv = yvv[n>0]
        zvv = zvv[n>0]

        interp_values = interp_sum[n>0] / n[n>0]
   
        interp_vol[xvv, yvv, zvv] = interp_values
  
        missing_voxels = (mask_vol[xv,yv,zv] > 0 ) & (interp_vol[xv,yv,zv] == 0)
        print('missing', np.sum(missing_voxels))
        counter += 1

    interp_vol = interp_vol[1:-1,1:-1,1:-1]
    return interp_vol


def interpolate_between_slabs(depth_fn_mni_space, depth_list, profiles_fn, ref_fn, interp_dir, srv_rsl_fn, resolution, origin=[0,0,0]):
    img = nb_surf.load(ref_fn)
    starts = np.array(img.affine[[0,1,2],3])
    steps = np.array(img.affine[[0,1,2],[0,1,2]])
    dimensions = img.shape

    wm_upsample_fn = depth_fn_mni_space[depth_list[0]]['upsample_gii_fn']
    gm_upsample_fn = depth_fn_mni_space[depth_list[-1]]['upsample_gii_fn']

    profiles = h5.File(profiles_fn, 'r')['data'][:]

    mask_vol = np.rint(nib.load(srv_rsl_fn).get_fdata() )
   

    interp_vol = multi_mesh_to_volume(profiles, depth_fn_mni_space, depth_list, dimensions, starts, steps, origin=origin)
    mask_vol = resize(mask_vol, interp_vol.shape, order=0) 
    print('should see fillin gin missing voxels here')
    interp_vol = fill_in_missing_voxels(interp_vol, mask_vol)
    return interp_vol, mask_vol

def combine_slabs_to_volume(interp_fn_mni_list, output_fn):
    ref_img = nib.load(interp_fn_mni_list[0])
    output_volume = np.zeros(ref_img.shape)

    if not os.path.exists(output_fn) :
        n= np.zeros_like(output_volume)
        for interp_mni_fn in interp_fn_mni_list :
            vol = nib.load(interp_mni_fn).get_fdata()
            output_volume += vol
            n[ vol > 0 ] += 1
        #FIXME taking the average can attenuate values in overlapping areas
        output_volume[n>0] /= n[n>0]
        output_volume[ np.isnan(output_volume) ] = 0
        nib.Nifti1Image(output_volume, ref_img.affine, direction_order='lpi' ).to_filename( output_fn )
    
    return output_fn


def find_ligands_to_reconstruction(slabs, interp_dir, template_out_prefix ):
    interp_fn_list = []
    interp_fn_mni_list = []
    for slab in slabs :
        slab_out_prefix = sub('_slab_', f'_{slab}_', template_out_prefix)
        interp_fn  = f'{slab_out_prefix}_space-slab.nii.gz'
        interp_space_mni_fn  = f'{slab_out_prefix}_space-mni.nii.gz'
        interp_fn_list.append( interp_fn ) 
        interp_fn_mni_list.append(interp_space_mni_fn)

    return interp_fn_list, interp_fn_mni_list

def transform_slab_to_mni(slabs, thickened_dict, slab_dict, mni_fn,  template_out_prefix):

    for slab in slabs :
        slab_out_prefix = sub('_slab_', f'_{slab}_', template_out_prefix)
        #DEBUG
        #interp_fn  = f'{slab_out_prefix}_space-slab.nii.gz'
        interp_fn = thickened_dict[slab]
        interp_space_mni_fn  = f'{slab_out_prefix}_space-mni.nii.gz'
        tfm = slab_dict[slab]['nl_3d_tfm_fn']
        if not os.path.exists(interp_space_mni_fn) :
            shell(f'antsApplyTransforms -d 3 -n NearestNeighbor -i {interp_fn} -r {mni_fn} -t {tfm} -o {interp_space_mni_fn}')

def create_final_reconstructed_volume(final_mni_fn, mni_fn, resolution,  depth_fn_mni_space, depth_list, interp_dir, interp_fn_mni_list, recon_out_prefix, profiles_fn, n_depths, origin=[0,0,0] ):
    combined_slab_mni_fn = f'{recon_out_prefix}_space-mni_not_filled_l{n_depths}.nii.gz'
    surf_interp_mni_fn = f'{recon_out_prefix}_surf-interp_space-mni_l{n_depths}.nii.gz'
    final_mask_fn = f'{recon_out_prefix}_surf-interp_space-mni_l{n_depths}_mask.nii.gz'

    ref_img = nib.load(mni_fn) 
    ystart = ref_img.affine[1,3]
    #combine_slabs_to_volume(interp_fn_mni_list, combined_slab_mni_fn)

    print('\tInterpolate between slabs')
    interp_vol, mask_vol = interpolate_between_slabs(depth_fn_mni_space, depth_list, profiles_fn, interp_fn_mni_list[0], interp_dir, mni_fn,  resolution, origin=origin)
    
    #print('\tWriting surface interpolation volume:\n\t\t', final_mni_fn)
    #nib.Nifti1Image(interp_vol, ref_img.affine, direction_order='lpi').to_filename(surf_interp_mni_fn)
    
    # fill in missing sections in whole brain
    print('\tCombine interpoalted section with slabs to fill gaps')
    '''
    combined_slab_vol = nib.load(combined_slab_mni_fn).get_fdata()
    #FIXME DEBUG
    #idx = combined_slab_vol <=300
    idx = combined_slab_vol < 0.02 * np.max(combined_slab_vol)
    
    combined_slab_vol[ idx ] = interp_vol[ idx ]
    output_vol = combined_slab_vol
    '''
    output_vol = interp_vol
    print('\tWriting', final_mni_fn)
    nib.Nifti1Image(output_vol, ref_img.affine, direction_order='lpi').to_filename(final_mni_fn)
    print('\tWriting', final_mask_fn)
    nib.Nifti1Image(mask_vol, ref_img.affine, direction_order='lpi').to_filename(final_mask_fn)


def surface_interpolation(df_ligand, slab_dict, out_dir, interp_dir, brain, hemi, resolution, mni_fn, slabs, files, scale_factors_json, n_depths=3, upsample_resolution=0, tissue_type='', surf_dir='civet/mri1/surfaces/surfaces/', n_vertices = 327696, gm_label=2, clobber=0):
    if upsample_resolution == 0 : upsample_resolution=resolution

    ligand = df_ligand['ligand'].values[0]

    template_out_prefix=f'{interp_dir}/{brain}_{hemi}_slab_{ligand}_{resolution}mm_l{n_depths}{tissue_type}'
    recon_out_prefix=f'{interp_dir}/{brain}_{hemi}_{ligand}_{resolution}mm{tissue_type}'
    final_mni_fn = f'{recon_out_prefix}_space-mni_l{n_depths}.nii.gz'

    interp_fn_list, interp_fn_mni_list = find_ligands_to_reconstruction(slabs, interp_dir, template_out_prefix)

    required_outputs = [ final_mni_fn ] + interp_fn_list + interp_fn_mni_list

    if  False in [ os.path.exists(out_fn) for out_fn in required_outputs]:
        
        print('\tReconstructing', ligand)

        #make sure resolution is interpreted as float
        resolution=float(resolution) 
        
        os.makedirs(interp_dir, exist_ok=True)

        #set depths
        dt = 1.0/ n_depths
        depth_list = np.arange(0, 1+dt/10, dt)
        depth_list = np.insert(depth_list,0, 0)
        print('\tPreparing surfaces for surface-interpolation')
        #FIXME brain as defined in surface files might be different (lowercase vs caps) than in dataframe
        depth_fn_mni_space, depth_fn_slab_space, origin = prepare_surfaces(slab_dict, depth_list, interp_dir, resolution, upsample_resolution, mni_fn, surf_dir=surf_dir, n_vertices = n_vertices, brain=brain, hemi=hemi, clobber=clobber)

        print('\tInterpolating for ligand:',ligand)

        # Extract profiles from the slabs using the surfaces 
        thickened_dict, profiles_fn = project_volume_to_surfaces(interp_dir, interp_dir+'/surfaces/', depth_list, slab_dict, df_ligand, depth_fn_mni_space, depth_fn_slab_space, n_depths, resolution,  recon_out_prefix,origin=origin, tissue_type=tissue_type)
        
        # Interpolate a 3D receptor volume from the surface mesh profiles
        print('\tCreate Reconstructed Volume')
        #create_reconstructed_volume(interp_fn_list, interp_dir, thickened_dict, profiles_fn, depth_list, depth_fn_slab_space, slabs, files, resolution, df_ligand, scale_factors_json, use_mapper=True, clobber=clobber, origin=origin, gm_label=gm_label)
        
        # transform interp_fn to mni space
        print('\tTransform slab to mni')
        transform_slab_to_mni(slabs, thickened_dict, slab_dict,mni_fn, template_out_prefix)
        
        # interpolate from surface to volume over entire brain
        print('\tCreate final reconstructed volume')
        create_final_reconstructed_volume(final_mni_fn, mni_fn, resolution, depth_fn_mni_space, depth_list, interp_dir, interp_fn_mni_list, recon_out_prefix, profiles_fn, n_depths, origin=origin )

    return final_mni_fn

if __name__ == '__main__':

    parser = argparse.ArgumentParser(description='Process some integers.')
    parser.add_argument('--clobber', dest='clobber', type=int, default=0, help='Clobber results')
    parser.add_argument('--brain', dest='brain', type=str, help='brain')
    parser.add_argument('--hemi', dest='hemi', type=str,  help='hemi')
    parser.add_argument('--out-dir', dest='out_dir', type=str,  help='Clobber results')
    parser.add_argument('--lin-df-fn', dest='lin_df_fn', type=str,  help='Clobber results')
    parser.add_argument('--slab-str', dest='slab_str', type=str,  help='Clobber results')
    parser.add_argument('--n-depths', dest='n_depths', type=int,  default=8, help='Clobber results')
    args = parser.parse_args()
    
    lin_df_fn = args.lin_df_fn
    out_dir = args.out_dir
    brain = args.brain
    hemi = args.hemi
    n_depths = args.n_depths
    slab_str = args.slab_str
    clobber=args.clobber<|MERGE_RESOLUTION|>--- conflicted
+++ resolved
@@ -517,15 +517,7 @@
 
                 if np.sum(section) == 0 : 
                     print(f'Warning: empty frame {i} {row}\n')
-<<<<<<< HEAD
                 
-=======
-
-                plt.imshow(section)
-                plt.title(y)
-                print(f'/tmp/{ligand}_{y}.png')
-                plt.savefig(f'/tmp/{ligand}_{y}.png')
->>>>>>> f052ac21
                 section = section.reshape(dim)
                 if row['conversion_factor'] > 0 and tissue_type != '_cls' :
                      section *= row['conversion_factor']
