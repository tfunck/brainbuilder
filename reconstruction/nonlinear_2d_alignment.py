--- conflicted
+++ resolved
@@ -18,14 +18,8 @@
 from utils.utils import *
 
 
-<<<<<<< HEAD
 def align_2d_parallel(tfm_dir, mv_dir, resolution_itr, resolution, row, file_to_align='seg_fn', use_syn=True, step=0.5, bins=32):
 
-=======
-def align_2d_parallel(tfm_dir, mv_dir, resolution_list, resolution_itr, resolution, row, use_syn=True):
-    
-    max_itr = resolution_itr # min(resolution_itr, len(f_list))
->>>>>>> 0fafea49
     #Set strings for alignment parameters
     max_itr = resolution_itr # min(resolution_itr, len(f_list))
     f_list = [ '1', '2', '3', '4', '6', '8', '10', '12', '14', '16', '18', '24']
@@ -51,20 +45,12 @@
     nl_itr_str='x'.join( [str(base_nl_itr * ((max_itr+1) - i)) for i in range(max_itr+1)])
     nl_itr_str='[ '+ nl_itr_str +',1e-7,20 ]'
 
-<<<<<<< HEAD
     f_str='x'.join( [ f_list[i] for i in range(max_itr+1)]) 
     s_str='x'.join( [ s_list[i] for i in range(max_itr+1)]) + 'vox'                                                                                                                                       
 
 
     #f_cc = f_str.split('x')[-1]
     #s_cc = s_str.split('x')[-1]
-=======
-    f_str='x'.join( [ f_list[i] for i in range(max_itr+1)])
-    s_str='x'.join( [ s_list[i] for i in range(max_itr+1)]) + 'vox'
-
-    f_cc = f_str.split('x')[-1]
-    s_cc = s_str.split('x')[-1]
->>>>>>> 0fafea49
 
     s_str_final = s_str.split(',')[-1]
     f_str_final = f_str.split(',')[-1]
@@ -109,11 +95,7 @@
     syn_command_str = f'antsRegistration -n NearestNeighbor -v 0 -d 2  --initial-moving-transform {prefix}_Affine_Composite.h5 --write-composite-transform 1 -o [{prefix}_,{prefix}_cls_rsl.nii.gz,/tmp/out_inv.nii.gz] -t SyN[0.1] -m Mattes[{fx_fn},{mv_fn},1,16,Regular,1] -c {nl_itr_str} -s {s_str} -f {f_str}' #  -t SyN[0.5] -m Mattes[{fx_fn},{mv_fn},1,3,Regular,1] -c {nl_itr_str} -s {s_str} -f {f_str}' 
     if use_syn :
         with open(prefix+'_command.txt','w') as f : f.write(syn_command_str)
-<<<<<<< HEAD
-        print(syn_command_str)
-=======
         print(syn_command_str) ; exit(0)
->>>>>>> 0fafea49
         shell(syn_command_str)
     else :
         shutil.copy( f'{prefix}_affine_cls_rsl.nii.gz' , f'{prefix}_cls_rsl.nii.gz' )
