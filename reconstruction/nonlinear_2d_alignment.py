import numpy as np
import utils.ants_nibabel as nib
#import nibabel as nib
import pandas as pd
import sys
import os
import json
import re
import pandas as pd
import time
import shutil
import tempfile
import multiprocessing
from joblib import Parallel, delayed
from section_2d import section_2d
from sys import argv
from glob import glob
from utils.utils import *


<<<<<<< HEAD
def align_2d_parallel(tfm_dir, mv_dir, resolution_itr, resolution, row, file_to_align='seg_fn', use_syn=True):
=======
def align_2d_parallel(tfm_dir, mv_dir, resolution_list, resolution_itr, resolution, row, use_syn=True):
>>>>>>> 24b07573
    #Set strings for alignment parameters
    f_list = [ '1', '2', '3', '4', '6', '8', '10', '12', '14', '16', '18', '24']
    s_list = [ '0', '1', '1.5', '2', '3', '4', '5', '6', '7', '8', '9', '16']
    f_list = f_list[0:(max_itr+1)]
    s_list = s_list[0:(max_itr+1)]
    s_list.reverse()
    f_list.reverse()
    
    max_itr = resolution_itr # min(resolution_itr, len(f_list))
    #f_list, f_str, s_str = get_alignment_parameters(resolution_itr, resolution_list)

    base_lin_itr= 100
    base_nl_itr = 20
    max_lin_itr = base_lin_itr * (resolution_itr+1)
    max_nl_itr  = base_nl_itr * (resolution_itr+1)
    lin_step = -base_lin_itr 
    nl_step  = -base_nl_itr 
    print(max_itr)
    lin_itr_str='x'.join([str(base_lin_itr * ((max_itr+1) - i)) for i in range(max_itr+1)])
    nl_itr_str='x'.join( [str(base_nl_itr * ((max_itr+1) - i)) for i in range(max_itr+1)])
    print(lin_itr_str)
    print(nl_itr_str)
    nl_itr_str='[ '+ nl_itr_str +',1e-7,20 ]'

    f_cc = f_str.split('x')[-1]
    s_cc = s_str.split('x')[-1]

    s_str_final = s_str.split(',')[-1]
    f_str_final = f_str.split(',')[-1]
    print(f_str)
    print(s_str)
    
    n0 = len(lin_itr_str.split('x'))
    n1 = len(f_str.split('x')) 
    n2 = len(s_str.split('x'))-1
    n3 = len(nl_itr_str.split('x'))
    print(n0,n1,n2,n3)
    assert n0==n1==n2==n3 , "Error: Incorrect lengths for ANTs parameters"

    y=int(row['slab_order'])

    prefix = f'{tfm_dir}/y-{y}' 
    fx_fn = gen_2d_fn(prefix,'_fx')

    mv_fn = get_seg_fn(mv_dir, int(y), resolution, row[file_to_align], suffix='_rsl')

    init_tfm = row['init_tfm']
    init_str = f'[{fx_fn},{mv_fn},1]'
    #if type(init_tfm) == str :
    #    init_str = init_tfm

    #if float(resolution) >= 0.5 :
    #nl_metric = f'CC[{fx_fn},{mv_fn},1,3,Regular,1]'
    #else :
    #    nl_metric=f'Mattes[{fx_fn},{mv_fn},1,16,Regular,1]'

    #DEBUG FIXME USING ONLY MATTES TO TEST alignment with WM
    #nl_metric=f'Mattes[{fx_fn},{mv_fn},1,12,Regular,1]'

    #fix_affine(fx_fn)
    #fix_affine(mv_fn)

    affine_command_str = f'antsRegistration -n NearestNeighbor -v 0 -d 2 --initial-moving-transform {init_str} --write-composite-transform 1 -o [{prefix}_Affine_,{prefix}_affine_cls_rsl.nii.gz,/tmp/out_inv.nii.gz] -t Rigid[.5] -c {lin_itr_str}  -m Mattes[{fx_fn},{mv_fn},1,12,Regular,1] -s {s_str} -f {f_str}  -c {lin_itr_str} -t Similarity[.1]  -m Mattes[{fx_fn},{mv_fn},1,12,Regular,1] -s {s_str} -f {f_str} -t Affine[.5] -c {lin_itr_str} -m Mattes[{fx_fn},{mv_fn},1,12,Regular,1] -s {s_str} -f {f_str} '

    with open(prefix+'_command.txt','w') as f : f.write(affine_command_str)
    shell(affine_command_str)
    
<<<<<<< HEAD
    syn_command_str = f'antsRegistration -n NearestNeighbor -v 0 -d 2  --initial-moving-transform {prefix}_Affine_Composite.h5 --write-composite-transform 1 -o [{prefix}_,{prefix}_cls_rsl.nii.gz,/tmp/out_inv.nii.gz] -t SyN[0.1] -m Mattes[{fx_fn},{mv_fn},1,16,Regular,1] -c {nl_itr_str} -s {s_str} -f {f_str}' #  -t SyN[0.5] -m Mattes[{fx_fn},{mv_fn},1,3,Regular,1] -c {nl_itr_str} -s {s_str} -f {f_str}' 
=======
    syn_command_str = f'antsRegistration -n NearestNeighbor -v 0 -d 2  --initial-moving-transform {prefix}_Affine_Composite.h5 --write-composite-transform 1 -o [{prefix}_,{prefix}_cls_rsl.nii.gz,/tmp/out_inv.nii.gz] -t SyN[0.5] -m GC[{fx_fn},{mv_fn},1,16,Regular,1] -c {nl_itr_str} -s {s_str} -f {f_str}  -t SyN[0.1] -m CC[{fx_fn},{mv_fn},1,3,Regular,1] -c 25 -s 0 -f 1' 
>>>>>>> 24b07573

    if use_syn :
        with open(prefix+'_command.txt','w') as f : f.write(syn_command_str)
        shell(syn_command_str)
    else :
        shutil.copy( f'{prefix}_affine_cls_rsl.nii.gz' , f'{prefix}_cls_rsl.nii.gz' )
        shutil.copy( f'{prefix}_Affine_Composite.h5' , f'{prefix}_Composite.h5' )
    assert os.path.exists(f'{prefix}_cls_rsl.nii.gz') , f'Error: output does not exist {prefix}_cls_rsl.nii.gz'
    return 0
    
def apply_transforms_parallel(tfm_dir, mv_dir, resolution_itr, resolution, row):
    y=int(row['slab_order'])
    prefix=f'{tfm_dir}/y-{y}' 
    crop_rsl_fn=f'{prefix}_{resolution}mm.nii.gz'
    cls_rsl_fn = prefix+'_cls_rsl.nii.gz'
    out_fn=prefix+'_rsl.nii.gz'
    fx_fn = gen_2d_fn(prefix,'_fx')

    crop_fn = row['crop_raw_fn']
    
    img = nib.load(crop_fn)
    img_res = np.array([img.affine[0,0], img.affine[1,1] ])
    vol = img.get_fdata()
    sd = np.array( (float(resolution)/img_res) / np.pi )
    vol = gaussian_filter(vol, sd )
    nib.Nifti1Image(vol, img.affine).to_filename(crop_rsl_fn)
    
    #fix_affine(crop_rsl_fn)
    #fix_affine(fx_fn)
    shell(f'antsApplyTransforms -v 0 -d 2 -n NearestNeighbor -i {crop_rsl_fn} -r {fx_fn} -t {prefix}_Composite.h5 -o {out_fn} ')
    
    #Commented out masking because GM receptor mask not good enough at the moment.
    #rsl_img = nib.load(out_fn)
    #rsl_vol = rsl_img.get_fdata()

    #cls_rsl_img = nib.load(cls_rsl_fn)
    #cls_rsl_vol = cls_rsl_img.get_fdata()

    #rsl_vol[ cls_rsl_vol < 1  ] = 0

    #nib.Nifti1Image(rsl_vol, rsl_img.affine ).to_filename(out_fn)

    assert os.path.exists(f'{out_fn}'), 'Error apply nl 2d tfm to cropped autoradiograph'
    return 0

<<<<<<< HEAD
def receptor_2d_alignment( df, rec_fn, srv_fn, mv_dir, output_dir, resolution, resolution_itr, file_to_align='seg_fn', use_syn=True, batch_processing=False, clobber=False): 
=======
def receptor_2d_alignment( df, rec_fn, srv_fn, mv_dir, output_dir, resolution_list, resolution, resolution_itr, use_syn=True, batch_processing=False, clobber=False): 
>>>>>>> 24b07573
    df.reset_index(drop=True,inplace=True)
    df.reset_index(drop=True,inplace=True)

    tfm_dir = output_dir + os.sep + 'tfm'
    os.makedirs(tfm_dir,exist_ok=True)

    os_info = os.uname()

    if os_info[1] == 'imenb079':
        num_cores = 4 
    else :
        num_cores = min(14, multiprocessing.cpu_count() )

    to_do_df = pd.DataFrame([])
    to_do_resample_df = pd.DataFrame([])

    df['tfm_affine']=['']*df.shape[0]

    for i, row in df.iterrows() :
        y = int(row['slab_order'])
        prefix = f'{tfm_dir}/y-{y}' 
        cls_fn = prefix+'_cls_rsl.nii.gz'
        out_fn = prefix+'_rsl.nii.gz'
        tfm_fn = prefix+'_Composite.h5'
        tfm_affine_fn = prefix+'_Affine_Composite.h5'
        df['tfm'].loc[ df['slab_order'] == y ] = tfm_fn
        df['tfm_affine'].loc[ df['slab_order'] == y ] = tfm_affine_fn
        
        if not os.path.exists(tfm_fn) or not os.path.exists(cls_fn):
            to_do_df = to_do_df.append(row)

        if not os.path.exists(out_fn)  :
            to_do_resample_df = to_do_resample_df.append(row)

    if to_do_df.shape[0] > 0 :
<<<<<<< HEAD
        Parallel(n_jobs=num_cores)(delayed(align_2d_parallel)(tfm_dir, mv_dir, resolution_itr, resolution, row,file_to_align=file_to_align,use_syn=use_syn) for i, row in  to_do_df.iterrows()) 
=======
        Parallel(n_jobs=num_cores)(delayed(align_2d_parallel)(tfm_dir, mv_dir, resolution_list, resolution_itr, resolution, row,use_syn=use_syn) for i, row in  to_do_df.iterrows()) 
>>>>>>> 24b07573
        
    if to_do_resample_df.shape[0] > 0 :
        Parallel(n_jobs=num_cores)(delayed(apply_transforms_parallel)(tfm_dir, mv_dir,  resolution_itr, resolution, row) for i, row in  to_do_resample_df.iterrows()) 
    
    for i, row in df.iterrows() :
        y = int(row['slab_order'])
        prefix = f'{tfm_dir}/y-{y}' 
        out_fn = prefix+'_rsl.nii.gz'
        tfm_fn = prefix+'_Composite.h5'
        tfm_affine_fn = prefix+'_Affine_Composite.h5'
        df['tfm'].loc[ df['slab_order'] == y ] = tfm_fn
        df['tfm_affine'].loc[ df['slab_order'] == y ] = tfm_affine_fn

        return df

def concatenate_sections_to_volume(df, rec_fn, output_dir, out_fn, target_str='rsl'):
    exit_flag=False
    tfm_dir=output_dir + os.sep + 'tfm'

    hires_img = nib.load(rec_fn)
    out_vol=np.zeros(hires_img.shape)
    target_name = 'nl_2d_'+target_str

    df[target_name] = [''] * df.shape[0]
    

    for idx, (i, row) in enumerate(df.iterrows()):
        y = int(row['slab_order'])
        prefix = f'{tfm_dir}/y-{y}'
        fn = f'{tfm_dir}/y-{y}_{target_str}.nii.gz' 
        
        df[target_name].loc[i] = fn

    if not os.path.exists(out_fn) :
        for idx, (i, row) in enumerate(df.iterrows()):
            fn = df[target_name].loc[i]
            y = int(row['slab_order'])

            try : 
                out_vol[:,int(y),:] = nib.load(fn).get_fdata()
            except EOFError :
                print('Error:', fn)
                os.remove(fn)
                exit_flag=True

            if exit_flag : exit(1)
        print('\t\tWriting 3D non-linear:', out_fn)
        nib.Nifti1Image(out_vol, hires_img.affine).to_filename(out_fn)
    return df <|MERGE_RESOLUTION|>--- conflicted
+++ resolved
@@ -18,11 +18,7 @@
 from utils.utils import *
 
 
-<<<<<<< HEAD
 def align_2d_parallel(tfm_dir, mv_dir, resolution_itr, resolution, row, file_to_align='seg_fn', use_syn=True):
-=======
-def align_2d_parallel(tfm_dir, mv_dir, resolution_list, resolution_itr, resolution, row, use_syn=True):
->>>>>>> 24b07573
     #Set strings for alignment parameters
     f_list = [ '1', '2', '3', '4', '6', '8', '10', '12', '14', '16', '18', '24']
     s_list = [ '0', '1', '1.5', '2', '3', '4', '5', '6', '7', '8', '9', '16']
@@ -90,11 +86,7 @@
     with open(prefix+'_command.txt','w') as f : f.write(affine_command_str)
     shell(affine_command_str)
     
-<<<<<<< HEAD
     syn_command_str = f'antsRegistration -n NearestNeighbor -v 0 -d 2  --initial-moving-transform {prefix}_Affine_Composite.h5 --write-composite-transform 1 -o [{prefix}_,{prefix}_cls_rsl.nii.gz,/tmp/out_inv.nii.gz] -t SyN[0.1] -m Mattes[{fx_fn},{mv_fn},1,16,Regular,1] -c {nl_itr_str} -s {s_str} -f {f_str}' #  -t SyN[0.5] -m Mattes[{fx_fn},{mv_fn},1,3,Regular,1] -c {nl_itr_str} -s {s_str} -f {f_str}' 
-=======
-    syn_command_str = f'antsRegistration -n NearestNeighbor -v 0 -d 2  --initial-moving-transform {prefix}_Affine_Composite.h5 --write-composite-transform 1 -o [{prefix}_,{prefix}_cls_rsl.nii.gz,/tmp/out_inv.nii.gz] -t SyN[0.5] -m GC[{fx_fn},{mv_fn},1,16,Regular,1] -c {nl_itr_str} -s {s_str} -f {f_str}  -t SyN[0.1] -m CC[{fx_fn},{mv_fn},1,3,Regular,1] -c 25 -s 0 -f 1' 
->>>>>>> 24b07573
 
     if use_syn :
         with open(prefix+'_command.txt','w') as f : f.write(syn_command_str)
@@ -140,11 +132,7 @@
     assert os.path.exists(f'{out_fn}'), 'Error apply nl 2d tfm to cropped autoradiograph'
     return 0
 
-<<<<<<< HEAD
 def receptor_2d_alignment( df, rec_fn, srv_fn, mv_dir, output_dir, resolution, resolution_itr, file_to_align='seg_fn', use_syn=True, batch_processing=False, clobber=False): 
-=======
-def receptor_2d_alignment( df, rec_fn, srv_fn, mv_dir, output_dir, resolution_list, resolution, resolution_itr, use_syn=True, batch_processing=False, clobber=False): 
->>>>>>> 24b07573
     df.reset_index(drop=True,inplace=True)
     df.reset_index(drop=True,inplace=True)
 
@@ -180,11 +168,7 @@
             to_do_resample_df = to_do_resample_df.append(row)
 
     if to_do_df.shape[0] > 0 :
-<<<<<<< HEAD
         Parallel(n_jobs=num_cores)(delayed(align_2d_parallel)(tfm_dir, mv_dir, resolution_itr, resolution, row,file_to_align=file_to_align,use_syn=use_syn) for i, row in  to_do_df.iterrows()) 
-=======
-        Parallel(n_jobs=num_cores)(delayed(align_2d_parallel)(tfm_dir, mv_dir, resolution_list, resolution_itr, resolution, row,use_syn=use_syn) for i, row in  to_do_df.iterrows()) 
->>>>>>> 24b07573
         
     if to_do_resample_df.shape[0] > 0 :
         Parallel(n_jobs=num_cores)(delayed(apply_transforms_parallel)(tfm_dir, mv_dir,  resolution_itr, resolution, row) for i, row in  to_do_resample_df.iterrows()) 
