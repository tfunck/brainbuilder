import numpy as np
import nibabel as nib
import pandas as pd
import sys
import os
import json
import re
import pandas as pd
import time
import shutil
import tempfile
from section_2d import section_2d
from sys import argv
from glob import glob
from utils.ANTs import ANTs
from utils.utils import splitext, shell, w2v , v2w

def gen_2d_fn(prefix,x):
    return f'{prefix}_{x}_0.2mm.nii.gz'

def save_sections(file_list, vol, aff) :
    for fn, y in file_list:
        # Create 2D srv section
        nib.Nifti1Image(vol[ :, int(y), : ] , aff).to_filename(fn)

def create_2d_sections( df, rec_fn, rec_rsl_fn, srv_fn, output_dir,clobber=False) :
    fx_to_do=[]
    mv_to_do=[]
    
    tfm_dir=output_dir + os.sep + 'tfm'
    os.makedirs(tfm_dir, exist_ok=True)
    os.makedirs(output_dir, exist_ok=True)

    for idx, (i, row) in enumerate(df.iterrows()):
        y=row['volume_order'] 
        prefix=f'{tfm_dir}/y-{y}' 
        mv_rsl_fn=gen_2d_fn(prefix,'mv')
        fx_fn=gen_2d_fn(prefix,'fx')

        if not os.path.exists(fx_fn) : fx_to_do.append( [fx_fn, y])
        if not os.path.exists(mv_rsl_fn) : mv_to_do.append( [mv_rsl_fn, y])

    if len(mv_to_do + fx_to_do) > 0 :

        rec_hires_img = nib.load(rec_fn)
        srv_img = nib.load(srv_fn)

        rec_hires_vol = rec_hires_img.get_fdata()
        srv = srv_img.get_fdata()
        
        xstep = rec_hires_img.affine[0,0]
        zstep = rec_hires_img.affine[2,2]

        aff_hires = np.array([[xstep,  0, 0, 0],
                        [0, zstep, 0, 0],
                        [0, 0, 1, 0],
                        [0, 0, 0, 1]])

        save_sections(fx_to_do, srv, aff_hires)
        save_sections(mv_to_do, rec_hires_vol, aff_hires)

def receptor_2d_alignment( df, rec_fn, rec_rsl_fn, srv_fn, output_dir, resolution, resolution_itr, batch_processing=False, direction='rostral_to_caudal', clobber=False): 
    
    tfm_dir=output_dir + os.sep + 'tfm'

    #don't remember what resolution_level does, so setting to 3 to cancel out it's effect
    #avg_step = (xstep+zstep)/2 
    resolution_level = 1 # np.ceil(np.log2(3/avg_step )+ 1 ).astype(int)

    #Set strings for alignment parameters
    base_lin_itr= 100
    base_nl_itr = 10
    max_lin_itr = resolution_level * base_lin_itr * (resolution_itr+1)
    max_nl_itr  = resolution_level * base_nl_itr * (resolution_itr+1)
    lin_step = -base_lin_itr #*(resolution_itr)
    nl_step  = -base_nl_itr #*(resolution_itr)

    lin_itr_str='x'.join([str(i) for i in range(max_lin_itr,0,lin_step)])
    nl_itr_str='x'.join([str(i) for i in range(max_nl_itr,0,nl_step)])

    f_str='x'.join([ str(i) for i in range(resolution_itr+1,0,-1)])
    f = lambda x : x/2 if x > 1  else 0
    s_list = map(f,  range(resolution_itr+1,0,-1) ) 
    s_str='x'.join( [str(i) for i in s_list] ) + 'vox'


    for idx, (i, row) in enumerate(df.iterrows()):
        y=row['volume_order'] 
        prefix=f'{tfm_dir}/y-{y}' 
        # Create 2d rec section
        mv_rsl_fn=gen_2d_fn(prefix,'mv')
        # Create 2D srv section
        fx_fn=gen_2d_fn(prefix,'fx')

        out_vol_fn=f'{prefix}.nii.gz'
        out_inv_fn=f'{prefix}_inv.nii.gz'
        tfm_fn=f'{prefix}_Composite.h5'

        if not os.path.exists(tfm_fn) or not os.path.exists(out_vol_fn) or clobber : 
            print('\t\t',y)
            args=[ prefix, mv_rsl_fn, fx_fn, out_vol_fn, s_str, f_str, lin_itr_str, nl_itr_str]
            if not batch_processing :
                section_2d(*args)
            else : 
                shell('sbatch section_2d.sh '+' '.join(args))
<<<<<<< HEAD
                exit(0)
=======
>>>>>>> 8f993ad5

def concatenate_sections_to_volume(df, rec_fn, output_dir, out_fn):
    
    tfm_dir=output_dir + os.sep + 'tfm'

    hires_img = nib.load(rec_fn)
    out_vol=np.zeros(hires_img.shape)

    for idx, (i, row) in enumerate(df.iterrows()):
        prefix=f'{tfm_dir}/y-{y}'
        y=row['volume_order'] 
        fn=f'{tfm_dir}/y-{y}.nii.gz' 

        out_vol[:,int(y),:] = nib.load(fn).get_fdata()

    print('\t\tWriting 3D non-linear:', out_fn)
    nib.Nifti1Image(out_vol, hires.affine).to_filename(out_fn)
<|MERGE_RESOLUTION|>--- conflicted
+++ resolved
@@ -103,10 +103,6 @@
                 section_2d(*args)
             else : 
                 shell('sbatch section_2d.sh '+' '.join(args))
-<<<<<<< HEAD
-                exit(0)
-=======
->>>>>>> 8f993ad5
 
 def concatenate_sections_to_volume(df, rec_fn, output_dir, out_fn):
     
